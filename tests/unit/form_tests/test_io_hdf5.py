import unittest
from datetime import datetime
import os
from h5py import File, Dataset
from six import text_type

from form.backends.hdf5 import HDF5IO
from form.build import GroupBuilder, DatasetBuilder, LinkBuilder, BuildManager, TypeMap
from form.spec import NamespaceCatalog

from numbers import Number

import json
import numpy as np

class HDF5Encoder(json.JSONEncoder):
    def default(self, obj):
        if isinstance(obj, Dataset):
            ret = None
            for t in (list, str):
                try:
                    ret = t(obj)
                    break
                except:
                    pass
            if ret is None:
                return obj
            else:
                return ret
        elif isinstance(obj, np.int64):
            return int(obj)
        elif isinstance(obj, bytes):
            return str(obj)
        return json.JSONEncoder.default(self, obj)

class GroupBuilderTestCase(unittest.TestCase):
    '''
    A TestCase class for comparing GroupBuilders.
    '''

    def __is_scalar(self, obj):
        if hasattr(obj, 'shape'):
            return len(obj.shape) == 0
        else:
            if any(isinstance(obj, t) for t in (int, str, float, bytes, text_type)):
                return True
        return False

    def __convert_h5_scalar(self, obj):
        if isinstance(obj, Dataset):
            return obj[...]
        return obj

    def __compare_attr_dicts(self, a, b):
        reasons = list()
        b_keys = set(b.keys())
        for k in a:
            if k not in b:
                reasons.append("'%s' attribute missing from second dataset" % k)
            else:
                if a[k] != b[k]:
                    reasons.append("'%s' attribute on datasets not equal" % k)
                b_keys.remove(k)
        for k in b_keys:
            reasons.append("'%s' attribute missing from first dataset" % k)
        return reasons


    def __compare_dataset(self, a, b):
        reasons = self.__compare_attr_dicts(a.attributes, b.attributes)
        if not self.__compare_data(a.data, b.data):
            reasons.append("dataset '%s' not equal" % a.name)
        return reasons


    def __compare_data(self, a, b):
        if isinstance(a, Number) and isinstance(b, Number):
            return a == b
        elif isinstance(a, Number) != isinstance(b, Number):
            return False
        else:
            a_scalar = self.__is_scalar(a)
            b_scalar = self.__is_scalar(b)
            if a_scalar and b_scalar:
                return self.__convert_h5_scalar(a_scalar) == self.__convert_h5_scalar(b_scalar)
            elif a_scalar != b_scalar:
                return False
            if len(a) == len(b):
                for i in range(len(a)):
                    if not self.__compare_data(a[i], b[i]):
                        return False
            else:
                return False
        return True


    def __fmt(self, val):
        return "%s (%s)" % (val, type(val))

    def __assert_helper(self, a, b):
        reasons = list()
        b_keys = set(b.keys())
        for k, a_sub in a.items():
            if k in b:
                b_sub = b[k]
                b_keys.remove(k)
                if isinstance(a_sub, LinkBuilder) and isinstance(a_sub, LinkBuilder):
                    a_sub = a_sub['target']
                    b_sub = b_sub['target']
                elif isinstance(a_sub, LinkBuilder) != isinstance(a_sub, LinkBuilder):
                    reasons.append('%s != %s' % (a_sub, b_sub))
                if isinstance(a_sub, DatasetBuilder) and isinstance(a_sub, DatasetBuilder):
                    #if not self.__compare_dataset(a_sub, b_sub):
                    #    reasons.append('%s != %s' % (a_sub, b_sub))
                    reasons.extend(self.__compare_dataset(a_sub, b_sub))
                elif isinstance(a_sub, GroupBuilder) and isinstance(a_sub, GroupBuilder):
                    reasons.extend(self.__assert_helper(a_sub, b_sub))
                else:
                    if a_sub != b_sub:
                        reasons.append('%s != %s' % (self.__fmt(a_sub), self.__fmt(b_sub)))
            else:
                reasons.append("'%s' not in both" % k)
        for k in b_keys:
            reasons.append("'%s' not in both" % k)
        return reasons


    def assertBuilderEqual(self, a, b):
        ''' Tests that two GroupBuilders are equal '''
        reasons = self.__assert_helper(a,b)
        if len(reasons):
            raise AssertionError(', '.join(reasons))
        return True


class TestHDF5Writer(GroupBuilderTestCase):

    def setUp(self):
        self.manager = BuildManager(TypeMap(NamespaceCatalog('core')))
        self.path = "test_pynwb_io_hdf5.h5"
        self.start_time = datetime(1970, 1, 1, 12, 0, 0)
        self.create_date = datetime(2017, 4, 15, 12, 0, 0)

        ts_builder = GroupBuilder('test_timeseries',
                                 attributes={'ancestry': 'TimeSeries',
                                             'source': 'example_source',
                                             'neurodata_type': 'TimeSeries',
                                             'help': 'General purpose TimeSeries'},
                                 datasets={'data': DatasetBuilder('data', list(range(100,200,10)),
                                                                  attributes={'unit': 'SIunit',
                                                                              'conversion': 1.0,
                                                                              'resolution': 0.1}),
                                           'timestamps': DatasetBuilder('timestamps', list(range(10)),
                                                                  attributes={'unit': 'Seconds', 'interval': 1})})
        self.builder = GroupBuilder('root',
                                 groups={'acquisition': GroupBuilder('acquisition', groups={'timeseries': GroupBuilder('timeseries', groups={'test_timeseries': ts_builder}), 'images': GroupBuilder('images')}),
                                         'analysis': GroupBuilder('analysis'),
                                         'epochs': GroupBuilder('epochs'),
                                         'general': GroupBuilder('general'),
                                         'processing': GroupBuilder('processing'),
                                         'stimulus': GroupBuilder('stimulus', groups={'presentation': GroupBuilder('presentation'), 'templates': GroupBuilder('templates')})},
                                 datasets={'file_create_date': DatasetBuilder('file_create_date', [str(self.create_date)]),
                                           'identifier': DatasetBuilder('identifier', 'TEST123'),
                                           'session_description': DatasetBuilder('session_description', 'a test NWB File'),
                                           'nwb_version': DatasetBuilder('nwb_version', '1.0.6'),
                                           'session_start_time': DatasetBuilder('session_start_time', str(self.start_time))},
                                 attributes={'neurodata_type': 'NWBFile'})

    def tearDown(self):
        if os.path.exists(self.path):
            os.remove(self.path)

    def check_fields(self):
        f = File(self.path)
        self.assertIn('acquisition', f)
        self.assertIn('analysis', f)
        self.assertIn('epochs', f)
        self.assertIn('general', f)
        self.assertIn('processing', f)
        self.assertIn('file_create_date', f)
        self.assertIn('identifier', f)
        self.assertIn('session_description', f)
        self.assertIn('nwb_version', f)
        self.assertIn('session_start_time', f)
        acq = f.get('acquisition')
        self.assertIn('images', acq)
        self.assertIn('timeseries', acq)
        ts = acq.get('timeseries')
        self.assertIn('test_timeseries', ts)

    def test_write_builder(self):
        writer = HDF5IO(self.path, self.manager)
        writer.write_builder(self.builder)
        writer.close()
        self.check_fields()

    def test_write_context_manager(self):
        with HDF5IO(self.path, self.manager) as writer:
            writer.write_builder(self.builder)
        self.check_fields()

    def test_default_manager(self):
        writer = HDF5IO(self.path)
        writer.write_builder(self.builder)
        writer.close()
        self.check_fields()

    def test_read_builder(self):
        self.maxDiff = None
        io = HDF5IO(self.path, self.manager)
        io.write_builder(self.builder)
        builder = io.read_builder()
<<<<<<< HEAD
        self.assertBuilderEqual(builder, self.builder)
=======
        #print('RECEIVED:', json.dumps(builder,indent=2, cls=HDF5Encoder))
        self.assertBuilderEqual(builder, self.builder)
        io.close()
>>>>>>> be7470b9
<|MERGE_RESOLUTION|>--- conflicted
+++ resolved
@@ -210,10 +210,5 @@
         io = HDF5IO(self.path, self.manager)
         io.write_builder(self.builder)
         builder = io.read_builder()
-<<<<<<< HEAD
         self.assertBuilderEqual(builder, self.builder)
-=======
-        #print('RECEIVED:', json.dumps(builder,indent=2, cls=HDF5Encoder))
-        self.assertBuilderEqual(builder, self.builder)
-        io.close()
->>>>>>> be7470b9
+        io.close()