--- conflicted
+++ resolved
@@ -142,7 +142,9 @@
         self.assertEqual(iS[ps.name], iS.plane_segmentations[ps.name])
 
 
-class PlaneSegmentationConstructor(unittest.TestCase):
+class PlaneSegmentationConstructor(unit
+                                   
+                                   test.TestCase):
 
     def getBoilerPlateObjects(self):
 
@@ -196,14 +198,9 @@
         self.assertEqual(pS['pixel_mask'][0], pix_mask[0:3])
         self.assertEqual(pS['pixel_mask'][1], pix_mask[3:5])
 
-<<<<<<< HEAD
-    def test_init_3d_pixel_mask(self):
-        pix_masks = np.random.randn(2, 30, 4)
-=======
     def test_init_voxel_mask(self):
         vox_mask = [[1, 2, 3, 1.0], [3, 4, 1, 1.0], [5, 6, 3, 1.0],
                     [7, 8, 3, 2.0], [9, 10, 2, 2.0]]
->>>>>>> 3bd8bc39
 
         iSS, ip = self.getBoilerPlateObjects()
 
