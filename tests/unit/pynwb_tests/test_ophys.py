import unittest

from pynwb.ophys import TwoPhotonSeries, RoiResponseSeries, DfOverF, Fluorescence, PlaneSegmentation, \
    ImageSegmentation, OpticalChannel, ImagingPlane, MotionCorrection, CorrectedImageStack
from pynwb.image import ImageSeries
from pynwb.base import TimeSeries
from pynwb.device import Device

import numpy as np


def CreatePlaneSegmentation():
    w, h = 5, 5
    img_mask = [[[1.0 for x in range(w)] for y in range(h)], [[2.0 for x in range(w)] for y in range(h)]]
    pix_mask = [[1, 2, 1.0], [3, 4, 1.0], [5, 6, 1.0],
                [7, 8, 2.0], [9, 10, 2.0]]

    iSS = ImageSeries(name='test_iS', source='a hypothetical source', data=list(), unit='unit',
                      external_file=['external_file'], starting_frame=[1, 2, 3], format='tiff', timestamps=list())

    oc = OpticalChannel('test_optical_channel', 'test_source', 'description', 500.)
<<<<<<< HEAD
    ip = ImagingPlane('test_imaging_plane', 'test_source', oc, 'description', 'device', 600.,
                      'imaging_rate', 'indicator', 'location', (.1, .2), (0., 0.), 'reference_frame')
=======
    device = Device(name='device_name', source='device_source')
    ip = ImagingPlane('test_imaging_plane', 'test_source', oc, 'description', device, 600.,
                      'imaging_rate', 'indicator', 'location', (1, 2, 1, 2, 3), 4.0, 'unit', 'reference_frame')
>>>>>>> a4fc53d8

    pS = PlaneSegmentation('test source', 'description', ip, 'test_name', iSS)
    pS.add_roi("1234", pix_mask[0:3], img_mask[0])
    pS.add_roi("5678", pix_mask[3:5], img_mask[1])
    return pS


class TwoPhotonSeriesConstructor(unittest.TestCase):
    def test_init(self):
        oc = OpticalChannel('test_name', 'test_source', 'description', 500.)
        self.assertEqual(oc.description, 'description')
        self.assertEqual(oc.emission_lambda, 500.)

<<<<<<< HEAD
        ip = ImagingPlane('test_imaging_plane', 'test source', oc, 'description', 'device', 600.,
                          'imaging_rate', 'indicator', 'location', (.1, .2), (.0, .0), 'reference_frame')
=======
        device = Device(name='device_name', source='device_source')
        ip = ImagingPlane('test_imaging_plane', 'test source', oc, 'description', device, 600.,
                          'imaging_rate', 'indicator', 'location', (50, 100, 3), 4.0, 'unit', 'reference_frame')
>>>>>>> a4fc53d8
        self.assertEqual(ip.optical_channel[0], oc)
        self.assertEqual(ip.device, device)
        self.assertEqual(ip.excitation_lambda, 600.)
        self.assertEqual(ip.imaging_rate, 'imaging_rate')
        self.assertEqual(ip.indicator, 'indicator')
        self.assertEqual(ip.location, 'location')
        self.assertEqual(ip.pixel_origin, (.0, .0))
        self.assertEqual(ip.pixel_deltas, (.1, .2))
        self.assertEqual(ip.reference_frame, 'reference_frame')

        tPS = TwoPhotonSeries('test_tPS', 'a hypothetical source', data=list(), unit='unit', field_of_view=list(),
                              imaging_plane=ip, pmt_gain=1.0, scan_line_rate=2.0, external_file=['external_file'],
                              starting_frame=[1, 2, 3], format='tiff', timestamps=list())
        self.assertEqual(tPS.name, 'test_tPS')
        self.assertEqual(tPS.source, 'a hypothetical source')
        self.assertEqual(tPS.unit, 'unit')
        self.assertEqual(tPS.field_of_view, list())
        self.assertEqual(tPS.imaging_plane, ip)
        self.assertEqual(tPS.pmt_gain, 1.0)
        self.assertEqual(tPS.scan_line_rate, 2.0)
        self.assertEqual(tPS.external_file, ['external_file'])
        self.assertEqual(tPS.starting_frame, [1, 2, 3])
        self.assertEqual(tPS.format, 'tiff')
        self.assertEqual(tPS.dimension, [np.nan])


class MotionCorrectionConstructor(unittest.TestCase):
    def test_init(self):
        mc = MotionCorrection('test_mc', list())
        self.assertEqual(mc.source, 'test_mc')


class CorrectedImageStackConstructor(unittest.TestCase):
    def test_init(self):
        is1 = ImageSeries(name='is1', source='a hypothetical source', data=list(), unit='unit',
                          external_file=['external_file'], starting_frame=[1, 2, 3], format='tiff', timestamps=list())
        is2 = ImageSeries(name='is2', source='a hypothetical source', data=list(), unit='unit',
                          external_file=['external_file'], starting_frame=[1, 2, 3], format='tiff', timestamps=list())
        tstamps = np.arange(1.0, 100.0, 0.1, dtype=np.float)
        ts = TimeSeries("test_ts", "a hypothetical source", list(range(len(tstamps))), 'unit', timestamps=tstamps)
        cis = CorrectedImageStack("CorrectedImageStackConstructor", is1, is2, ts)
        self.assertEqual(cis.source, "CorrectedImageStackConstructor")
        self.assertEqual(cis.corrected, is1)
        self.assertEqual(cis.original, is2)
        self.assertEqual(cis.xy_translation, ts)


class RoiResponseSeriesConstructor(unittest.TestCase):
    def test_init(self):
        ip = CreatePlaneSegmentation()

        rt_region = ip.create_roi_table_region('the second ROI', region=[1])

        ts = RoiResponseSeries('test_ts', 'a hypothetical source', list(), 'unit', rt_region, timestamps=list())
        self.assertEqual(ts.name, 'test_ts')
        self.assertEqual(ts.source, 'a hypothetical source')
        self.assertEqual(ts.unit, 'unit')
        self.assertEqual(ts.rois, rt_region)


class DfOverFConstructor(unittest.TestCase):
    def test_init(self):
        ip = CreatePlaneSegmentation()

        rt_region = ip.create_roi_table_region('the second ROI', region=[1])

        rrs = RoiResponseSeries('test_ts', 'a hypothetical source', list(), 'unit', rt_region, timestamps=list())

        dof = DfOverF('test_dof', rrs)
        self.assertEqual(dof.source, 'test_dof')
        self.assertEqual(dof.roi_response_series['test_ts'], rrs)


class FluorescenceConstructor(unittest.TestCase):
    def test_init(self):
        ip = CreatePlaneSegmentation()

        rt_region = ip.create_roi_table_region('the second ROI', region=[1])

        ts = RoiResponseSeries('test_ts', 'a hypothetical source', list(), 'unit', rt_region, timestamps=list())

        ff = Fluorescence('test_ff', ts)
        self.assertEqual(ff.source, 'test_ff')
        self.assertEqual(ff.roi_response_series['test_ts'], ts)
        self.assertEqual(ff.roi_response_series['test_ts'], ts)


class ImageSegmentationConstructor(unittest.TestCase):

    def test_init(self):
        ps = CreatePlaneSegmentation()

        iS = ImageSegmentation('test_source', ps, name='test_iS')
        self.assertEqual(iS.name, 'test_iS')
        self.assertEqual(iS.source, 'test_source')
        self.assertEqual(iS.plane_segmentations[ps.name], ps)
        self.assertEqual(iS[ps.name], iS.plane_segmentations[ps.name])


class PlaneSegmentationConstructor(unittest.TestCase):
    def test_init(self):
        w, h = 5, 5
        img_mask = [[[1.0 for x in range(w)] for y in range(h)], [[2.0 for x in range(w)] for y in range(h)]]
        pix_mask = [[1, 2, 1.0], [3, 4, 1.0], [5, 6, 1.0],
                    [7, 8, 2.0], [9, 10, 2.0]]

        iSS = ImageSeries(name='test_iS', source='a hypothetical source', data=list(), unit='unit',
                          external_file=['external_file'], starting_frame=[1, 2, 3], format='tiff', timestamps=list())

        device = Device(name='device_name', source='device_source')
        oc = OpticalChannel('test_optical_channel', 'test_source', 'description', 500.)
<<<<<<< HEAD
        ip = ImagingPlane('test_imaging_plane', 'test_source', oc, 'description', 'device', 600.,
                          'imaging_rate', 'indicator', 'location', (.1, .2), (0., 0.), 'reference_frame')
=======
        ip = ImagingPlane('test_imaging_plane', 'test_source', oc, 'description', device, 600.,
                          'imaging_rate', 'indicator', 'location', (1, 2, 1, 2, 3), 4.0, 'unit', 'reference_frame')
>>>>>>> a4fc53d8

        pS = PlaneSegmentation('test source', 'description', ip, 'test_name', iSS)
        pS.add_roi("1234", pix_mask[0:3], img_mask[0])
        pS.add_roi("5678", pix_mask[3:5], img_mask[1])

        self.assertEqual(pS.description, 'description')
        self.assertEqual(pS.source, 'test source')

        self.assertEqual(pS.imaging_plane, ip)
        self.assertEqual(pS.reference_images, iSS)
        self.assertEqual(pS.pixel_masks.data, pix_mask)
        self.assertEqual(pS.image_masks.data, img_mask)


if __name__ == '__main__':
    unittest.main()<|MERGE_RESOLUTION|>--- conflicted
+++ resolved
@@ -19,14 +19,8 @@
                       external_file=['external_file'], starting_frame=[1, 2, 3], format='tiff', timestamps=list())
 
     oc = OpticalChannel('test_optical_channel', 'test_source', 'description', 500.)
-<<<<<<< HEAD
-    ip = ImagingPlane('test_imaging_plane', 'test_source', oc, 'description', 'device', 600.,
+    ip = ImagingPlane('test_imaging_plane', 'test_source', oc, 'description', device, 600.,
                       'imaging_rate', 'indicator', 'location', (.1, .2), (0., 0.), 'reference_frame')
-=======
-    device = Device(name='device_name', source='device_source')
-    ip = ImagingPlane('test_imaging_plane', 'test_source', oc, 'description', device, 600.,
-                      'imaging_rate', 'indicator', 'location', (1, 2, 1, 2, 3), 4.0, 'unit', 'reference_frame')
->>>>>>> a4fc53d8
 
     pS = PlaneSegmentation('test source', 'description', ip, 'test_name', iSS)
     pS.add_roi("1234", pix_mask[0:3], img_mask[0])
@@ -40,14 +34,8 @@
         self.assertEqual(oc.description, 'description')
         self.assertEqual(oc.emission_lambda, 500.)
 
-<<<<<<< HEAD
-        ip = ImagingPlane('test_imaging_plane', 'test source', oc, 'description', 'device', 600.,
+        ip = ImagingPlane('test_imaging_plane', 'test source', oc, 'description', device, 600.,
                           'imaging_rate', 'indicator', 'location', (.1, .2), (.0, .0), 'reference_frame')
-=======
-        device = Device(name='device_name', source='device_source')
-        ip = ImagingPlane('test_imaging_plane', 'test source', oc, 'description', device, 600.,
-                          'imaging_rate', 'indicator', 'location', (50, 100, 3), 4.0, 'unit', 'reference_frame')
->>>>>>> a4fc53d8
         self.assertEqual(ip.optical_channel[0], oc)
         self.assertEqual(ip.device, device)
         self.assertEqual(ip.excitation_lambda, 600.)
@@ -159,14 +147,8 @@
 
         device = Device(name='device_name', source='device_source')
         oc = OpticalChannel('test_optical_channel', 'test_source', 'description', 500.)
-<<<<<<< HEAD
-        ip = ImagingPlane('test_imaging_plane', 'test_source', oc, 'description', 'device', 600.,
+        ip = ImagingPlane('test_imaging_plane', 'test_source', oc, 'description', device, 600.,
                           'imaging_rate', 'indicator', 'location', (.1, .2), (0., 0.), 'reference_frame')
-=======
-        ip = ImagingPlane('test_imaging_plane', 'test_source', oc, 'description', device, 600.,
-                          'imaging_rate', 'indicator', 'location', (1, 2, 1, 2, 3), 4.0, 'unit', 'reference_frame')
->>>>>>> a4fc53d8
-
         pS = PlaneSegmentation('test source', 'description', ip, 'test_name', iSS)
         pS.add_roi("1234", pix_mask[0:3], img_mask[0])
         pS.add_roi("5678", pix_mask[3:5], img_mask[1])
