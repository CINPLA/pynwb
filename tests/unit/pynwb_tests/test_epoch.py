--- conflicted
+++ resolved
@@ -80,12 +80,12 @@
         for i, row in df.iterrows():
             nwbfile.add_epoch(start_time=row['start_time'], stop_time=row['stop_time'])
 
-<<<<<<< HEAD
+
     def test_ts_index(self):
         ept = self.get_timeintervals()
         col = ept['timeseries']
         self.assertIsInstance(col.target, TimeSeriesIndex)
-=======
+
     def test_from_dataframe(self):
 
         df = pd.DataFrame({'start_time': [1., 2., 3.], 'stop_time': [2., 3., 4.], 'label': ['a', 'b', 'c']},
@@ -102,12 +102,12 @@
             df = pd.DataFrame({'start_time': [1., 2., 3.], 'label': ['a', 'b', 'c']})
             TimeIntervals.from_dataframe(df, name='ti_name')
 
-    def test_frorm_dataframe_missing_supplied_col(self):
+    def test_from_dataframe_missing_supplied_col(self):
 
         with self.assertRaises(ValueError):
             df = pd.DataFrame({'start_time': [1., 2., 3.], 'stop_time': [2., 3., 4.], 'label': ['a', 'b', 'c']})
             TimeIntervals.from_dataframe(df, name='ti_name', columns=[{'name': 'not there'}])
->>>>>>> 765aeb77
+
 
 
 if __name__ == '__main__':
