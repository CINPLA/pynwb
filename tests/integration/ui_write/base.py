--- conflicted
+++ resolved
@@ -3,13 +3,8 @@
 import os
 import numpy as np
 
-<<<<<<< HEAD
-from pynwb import NWBContainer, get_manager, NWBFile
-from form.backends.hdf5 import HDF5IO
-=======
 from pynwb import NWBContainer, get_build_manager, NWBFile, NWBData
 from pynwb.form.backends.hdf5 import HDF5IO
->>>>>>> 0ffa97db
 
 CORE_NAMESPACE = 'core'
 
