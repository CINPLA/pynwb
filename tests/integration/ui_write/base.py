--- conflicted
+++ resolved
@@ -167,7 +167,6 @@
         identifier = 'TEST_%s' % self.container_type
         nwbfile = NWBFile(source, description, identifier, self.start_time, file_create_date=self.create_date)
         self.addContainer(nwbfile)
-<<<<<<< HEAD
 
         if use_injected_container:
             file_obj = h5py.File(self.filename)
@@ -176,19 +175,12 @@
             self.reader = HDF5IO(self.filename, get_manager(), file=file_obj)
             read_nwbfile = self.reader.read()
         else:
-            self.writer = HDF5IO(self.filename, get_manager())
+            self.writer = HDF5IO(self.filename, get_manager(), mode='w')
             self.writer.write(nwbfile)
             self.writer.close()
-            self.reader = HDF5IO(self.filename, get_manager())
+            self.reader = HDF5IO(self.filename, get_manager(), mode='r')
             read_nwbfile = self.reader.read()
 
-=======
-        self.writer = HDF5IO(self.filename, get_manager(), mode='w')
-        self.writer.write(nwbfile)
-        self.writer.close()
-        self.reader = HDF5IO(self.filename, get_manager(), mode='r')
-        read_nwbfile = self.reader.read()
->>>>>>> 5bcdc831
         try:
             tmp = self.getContainer(read_nwbfile)
             return tmp
