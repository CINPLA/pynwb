--- conflicted
+++ resolved
@@ -374,17 +374,10 @@
 class EventWaveformConstructor(base.TestDataInterfaceIO):
     def setUpContainer(self):
         TestElectricalSeriesIO.make_electrode_table(self)
-<<<<<<< HEAD
-        region = ElectrodeTableRegion(self.table, [0, 2], 'the first and third electrodes')  # noqa: F405
-        sES = SpikeEventSeries(  # noqa: F405
-            'test_sES', 'a hypothetical source', np.arange(10)[:, np.newaxis], list(range(10)), region)
-        ew = EventWaveform('test_ew', sES)  # noqa: F405
-=======
         region = DynamicTableRegion('electrodes', [0, 2], 'the first and third electrodes', self.table)
         sES = SpikeEventSeries(
             'test_sES', 'a hypothetical source', list(range(10)), list(range(10)), region)
         ew = EventWaveform('test_ew', sES)
->>>>>>> f671b8d7
         return ew
 
     def addContainer(self, nwbfile):
