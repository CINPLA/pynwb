--- conflicted
+++ resolved
@@ -872,10 +872,4 @@
             ret['groups'] = list(map(cls.build_spec, ret['groups']))
         if 'links' in ret:
             ret['links'] = list(map(cls.link_spec_cls().build_spec, ret['links']))
-<<<<<<< HEAD
-        return ret
-
-        ''' The data type of the Dataset '''
-=======
-        return ret
->>>>>>> ef847b63
+        return ret