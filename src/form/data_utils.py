--- conflicted
+++ resolved
@@ -82,13 +82,11 @@
                                                                           'buffer_size',
                                                                           kwargs)
         # Create an iterator for the data if possible
-        print (self.max_shape)
         self.__data_iter = iter(self.data) if isinstance(self.data, Iterable) else None
         self.__next_chunk = DataChunk(None, None)
         self.__first_chunk_shape = None
         # Determine the shape of the data if possible
         if self.max_shape is None:
-            print (self.data)
             # If the self.data object identifies it shape then use it
             if hasattr(self.data,  "shape"):
                 self.max_shape = self.data.shape
@@ -99,14 +97,8 @@
                     self.__data_iter = iter(self.data)
             # Try to get an accurate idea of max_shape for other Python datastructures if possible.
             # Don't just callget_shape for a generator as that would potentially trigger loading of all the data
-<<<<<<< HEAD
-            # elif isinstance(self.data, list) or isinstance(self.data, tuple):
-            elif isinstance(self.data, (list, tuple, six.moves.range)):
-                self.max_shape = ShapeValidator.get_data_shape(self.data)
-=======
             elif isinstance(self.data, list) or isinstance(self.data, tuple):
                 self.max_shape = ShapeValidator.get_data_shape(self.data, strict_no_data_load=True)
->>>>>>> 641b292d
 
         # If we have a data iterator, then read the first chunk
         if self.__data_iter is not None: # and(self.max_shape is None or self.dtype is None):
