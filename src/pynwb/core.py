from form.utils import docval, getargs, ExtenderMeta
from form import Container
<<<<<<< HEAD
from six import with_metaclass
from . import CORE_NAMESPACE
=======

from . import CORE_NAMESPACE, register_class
>>>>>>> 45731bab

def set_parents(container, parent):
    if isinstance(container, list):
        for c in container:
            if c.parent is None:
                c.parent = parent
        ret = container
    else:
        ret = [container]
        if container.parent is None:
            container.parent = parent
    return ret

<<<<<<< HEAD
class NWBContainer(with_metaclass(ExtenderMeta, Container)):
=======
@register_class('NWBContainer', CORE_NAMESPACE)
class NWBContainer(Container, metaclass=ExtenderMeta):
>>>>>>> 45731bab
    '''The base class to any NWB types.

    The purpose of this class is to provide a mechanism for representing hierarchical
    relationships in neurodata.
    '''


    __nwbfields__ = ('source',
                     'help')

    @docval({'name': 'source', 'type': str, 'doc': 'the source of the data'},
            {'name': 'name', 'type': str, 'doc': 'the name of this container', 'default': None},
            {'name': 'parent', 'type': 'NWBContainer', 'doc': 'the parent Container for this Container', 'default': None},
            {'name': 'container_source', 'type': object, 'doc': 'the source of this Container e.g. file name', 'default': None})
    def __init__(self, **kwargs):
        parent, container_source, source, help = getargs('parent', 'container_source', 'source', 'help', kwargs)
        super().__init__()

        self.__fields = dict()
        self.__subcontainers = list()
        self.__parent = None
        self.__name = getargs('name', kwargs)
        if parent:
            self.parent = parent
        self.__container_source = container_source

        self.source = source

    @property
    def name(self):
        return self.__name

    @property
    def container_source(self):
        '''The source of this Container e.g. file name or table
        '''
        return self.__container_source

    @property
    def fields(self):
        return self.__fields

    @property
    def subcontainers(self):
        return self.__subcontainers

    @property
    def parent(self):
        '''The parent NWBContainer of this NWBContainer
        '''
        return self.__parent

    @parent.setter
    def parent(self, parent_container):
        if self.__parent is not None:
            raise Exception('cannot reassign parent')
        self.__parent = parent_container
        parent_container.__subcontainers.append(self)

    @staticmethod
    def __getter(nwbfield):
        def _func(self):
            return self.fields.get(nwbfield)
        return _func

    @staticmethod
    def __setter(nwbfield):
        def _func(self, val):
            if nwbfield in self.fields:
                msg = "can't set attribute '%s' -- already set" % nwbfield
                raise AttributeError(msg)
            self.fields[nwbfield] = val
        return _func

    @ExtenderMeta.pre_init
    def __gather_nwbfields(cls, name, bases, classdict):
        '''
        This classmethod will be called during class declaration in the metaclass to automatically
        create setters and getters for NWB fields that need to be exported
        '''
        if not isinstance(cls.__nwbfields__, tuple):
            raise TypeError("'__nwbfields__' must be of type tuple")

        if len(bases) and 'NWBContainer' in globals() and issubclass(bases[-1], NWBContainer) and bases[-1].__nwbfields__ is not cls.__nwbfields__:
                new_nwbfields = list(cls.__nwbfields__)
                new_nwbfields[0:0] = bases[-1].__nwbfields__
                cls.__nwbfields__ = tuple(new_nwbfields)
        for f in cls.__nwbfields__:
            if not hasattr(cls, f):
                setattr(cls, f, property(cls.__getter(f), cls.__setter(f)))<|MERGE_RESOLUTION|>--- conflicted
+++ resolved
@@ -1,12 +1,8 @@
 from form.utils import docval, getargs, ExtenderMeta
 from form import Container
-<<<<<<< HEAD
-from six import with_metaclass
-from . import CORE_NAMESPACE
-=======
 
 from . import CORE_NAMESPACE, register_class
->>>>>>> 45731bab
+from six import with_metaclass
 
 def set_parents(container, parent):
     if isinstance(container, list):
@@ -20,12 +16,8 @@
             container.parent = parent
     return ret
 
-<<<<<<< HEAD
+@register_class('NWBContainer', CORE_NAMESPACE)
 class NWBContainer(with_metaclass(ExtenderMeta, Container)):
-=======
-@register_class('NWBContainer', CORE_NAMESPACE)
-class NWBContainer(Container, metaclass=ExtenderMeta):
->>>>>>> 45731bab
     '''The base class to any NWB types.
 
     The purpose of this class is to provide a mechanism for representing hierarchical
