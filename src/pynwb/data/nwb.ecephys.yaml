datasets:
- neurodata_type_def: ElectrodeTable
  neurodata_type_inc: NWBData
  dtype:
  - name: id
    dtype: int
    doc: a user-specified unique identifier
  - name: x
    dtype: float
    doc: the x coordinate of the channels location
  - name: y
    dtype: float
    doc: the y coordinate of the channels location
  - name: z
    dtype: float
    doc: the z coordinate of the channels location
  - name: imp
    dtype: float
    doc: the impedance of the channel
  - name: location
    dtype: ascii
    doc: the location of channel within the subject e.g. brain region
  - name: filtering
    dtype: ascii
    doc: description of hardware filtering
  - name: description
    dtype: utf8
    doc: a brief description of what this electrode is
  - name: group
    dtype:
      target_type: ElectrodeGroup
      reftype: object
    doc: a reference to the ElectrodeGroup this electrode is a part of
  - name: group_name
    dtype: ascii
    doc: the name of the ElectrodeGroup this electrode is a part of
  doc: a table for storing queryable information about electrodes in a single table
  attributes:
  - name: help
    dtype: text
    doc: Value is 'a table for storing data about extracellular electrodes'
    value: a table for storing data about extracellular electrodes
- neurodata_type_def: ElectrodeTableRegion
  neurodata_type_inc: NWBData
  dtype:
    target_type: ElectrodeTable
    reftype: region
  doc: a dataset for subsetting ElectrodeTables
  attributes:
  - name: description
    dtype: utf8
    doc: a description of this subset of electrodes
  - name: help
    dtype: text
    doc: Value is 'a subset (i.e. slice or region) of an ElectrodeTable'
    value: a subset (i.e. slice or region) of an ElectrodeTable
groups:
- neurodata_type_def: ElectricalSeries
  neurodata_type_inc: TimeSeries
  doc: 'Stores acquired voltage data from extracellular recordings. The data field
    of an ElectricalSeries is an int or float array storing data in Volts. TimeSeries::data
    array structure: :blue:`[num times] [num channels] (or [num_times] for single
    electrode).`'
  attributes:
  - name: help
    dtype: text
    doc: Value is 'Stores acquired voltage data from extracellular recordings'
    value: Stores acquired voltage data from extracellular recordings
  datasets:
  - name: data
    dtype: float
    doc: Recorded voltage data.
    attributes:
    - name: unit
      dtype: text
      doc: 'The base unit of measure used to store data. This should be in the SI
        unit. COMMENT: This is the SI unit (when appropriate) of the stored data,
        such as Volts. If the actual data is stored in millivolts, the field ''conversion''
        below describes how to convert the data to the specified SI unit.'
      default_value: volt
      required: false
    dims:
    - - num_times
    - - num_times
      - num_channels
    shape:
<<<<<<< HEAD
    - -
    - -
      -
  - neurodata_type_inc: DynamicTableRegion
=======
    - - null
    - - null
      - null
  - neurodata_type_inc: ElectrodeTableRegion
>>>>>>> d4de20f5
    name: electrodes
    doc: the electrodes that this series was generated from
- neurodata_type_def: SpikeEventSeries
  neurodata_type_inc: ElectricalSeries
  doc: 'Stores ''snapshots'' of spike events (i.e., threshold crossings) in data. This
    may also be raw data, as reported by ephys hardware. If so, the TimeSeries::description
    field should describing how events were detected. All SpikeEventSeries should
    reside in a module (under EventWaveform interface) even if the spikes were reported
    and stored by hardware. All events span the same recording channels and store
    snapshots of equal duration. TimeSeries::data array structure: [num events]
    [num channels] [num samples] (or [num events] [num samples] for single electrode).'
  attributes:
  - name: help
    dtype: text
    doc: Value is 'Snapshots of spike events from data.'
    value: Snapshots of spike events from data.
  datasets:
  - name: data
    dtype: float32
    doc: Spike waveforms.
    attributes:
    - name: unit
      dtype: text
      doc: 'The base unit of measure used to store data. This should be in the SI
        unit. COMMENT: This is the SI unit (when appropriate) of the stored data,
        such as Volts. If the actual data is stored in millivolts, the field ''conversion''
        below describes how to convert the data to the specified SI unit.'
      default_value: volt
      required: false
    dims:
    - - num_events
      - num_samples
    - - num_events
      - num_channels
      - num_samples
    shape:
<<<<<<< HEAD
    - -
      -
    - -
      -
      -
=======
    - - null
      - null
    - - null
      - null
      - null
>>>>>>> d4de20f5
- neurodata_type_def: ClusterWaveforms
  neurodata_type_inc: NWBDataInterface
  doc: 'The mean waveform shape, including standard deviation, of the different clusters.
    Ideally, the waveform analysis should be performed on data that is only high-pass
    filtered. This is a separate module because it is expected to require updating.
    For example, IMEC probes may require different storage requirements to store/display
    mean waveforms, requiring a new interface or an extension of this one.'
  attributes:
  - name: help
    dtype: text
    doc: Value is 'Mean waveform shape of clusters. Waveforms should be high-pass
      filtered (ie, not the same bandpass filter used waveform analysis and clustering)'
    value: Mean waveform shape of clusters. Waveforms should be high-pass filtered
      (ie, not the same bandpass filter used waveform analysis and clustering)
  datasets:
  - name: waveform_filtering
    dtype: text
    doc: Filtering applied to data before generating mean/sd
  - name: waveform_mean
    dtype: float32
    doc: The mean waveform for each cluster, using the same indices for each wave
      as cluster numbers in the associated Clustering module (i.e, cluster 3 is in
      array slot [3]). Waveforms corresponding to gaps in cluster sequence should
      be empty (e.g., zero- filled)
    dims:
    - num_clusters
    - num_samples
    shape:
<<<<<<< HEAD
    -
    -
=======
    - null
    - null
>>>>>>> d4de20f5
  - name: waveform_sd
    dtype: float32
    doc: Stdev of waveforms for each cluster, using the same indices as in mean
    dims:
    - num_clusters
    - num_samples
    shape:
<<<<<<< HEAD
    -
    -
=======
    - null
    - null
>>>>>>> d4de20f5
  links:
  - name: clustering_interface
    doc: HDF5 link to Clustering interface that was the source of the clustered data
    target_type: Clustering
  default_name: ClusterWaveforms
- neurodata_type_def: Clustering
  neurodata_type_inc: NWBDataInterface
  doc: Clustered spike data, whether from automatic clustering tools (e.g., klustakwik)
    or as a result of manual sorting.
  attributes:
  - name: help
    dtype: text
    doc: Value is 'Clustered spike data, whether from automatic clustering tools (eg,
      klustakwik) or as a result of manual sorting'
    value: Clustered spike data, whether from automatic clustering tools (eg, klustakwik)
      or as a result of manual sorting
  datasets:
  - name: description
    dtype: text
    doc: Description of clusters or clustering, (e.g. cluster 0 is noise, clusters
      curated using Klusters, etc)
  - name: num
    dtype: int32
    doc: Cluster number of each event
    dims:
    - num_events
    shape:
<<<<<<< HEAD
    -
=======
    - null
>>>>>>> d4de20f5
  - name: peak_over_rms
    dtype: float32
    doc: Maximum ratio of waveform peak to RMS on any channel in the cluster (provides
      a basic clustering metric).
    dims:
    - num_clusters
    shape:
<<<<<<< HEAD
    -
=======
    - null
>>>>>>> d4de20f5
  - name: times
    dtype: float64
    doc: Times of clustered events, in seconds. This may be a link to times field
      in associated FeatureExtraction module.
    dims:
    - num_events
    shape:
<<<<<<< HEAD
    -
=======
    - null
>>>>>>> d4de20f5
  default_name: Clustering
- neurodata_type_def: FeatureExtraction
  neurodata_type_inc: NWBDataInterface
  doc: Features, such as PC1 and PC2, that are extracted from signals stored in a
    SpikeEvent TimeSeries or other source.
  attributes:
  - name: help
    dtype: text
    doc: Value is 'Container for salient features of detected events'
    value: Container for salient features of detected events
  datasets:
  - name: description
    dtype: text
    doc: Description of features (eg, ''PC1'') for each of the extracted features.
    dims:
    - num_features
    shape:
<<<<<<< HEAD
    -
=======
    - null
>>>>>>> d4de20f5
  - name: features
    dtype: float32
    doc: Multi-dimensional array of features extracted from each event.
    dims:
    - num_events
    - num_channels
    - num_features
    shape:
<<<<<<< HEAD
    -
    -
    -
=======
    - null
    - null
    - null
>>>>>>> d4de20f5
  - name: times
    dtype: float64
    doc: Times of events that features correspond to (can be a link).
    dims:
    - num_events
    shape:
<<<<<<< HEAD
    -
  - neurodata_type_inc: DynamicTableRegion
=======
    - null
  - neurodata_type_inc: ElectrodeTableRegion
>>>>>>> d4de20f5
    name: electrodes
    doc: the electrodes that this series was generated from
  default_name: FeatureExtraction
- neurodata_type_def: EventDetection
  neurodata_type_inc: NWBDataInterface
  doc: Detected spike events from voltage trace(s).
  attributes:
  - name: help
    dtype: text
    doc: Value is 'Detected spike events from voltage trace(s)'
    value: Detected spike events from voltage trace(s)
  datasets:
  - name: detection_method
    dtype: text
    doc: Description of how events were detected, such as voltage threshold, or dV/dT
      threshold, as well as relevant values.
  - name: source_idx
    dtype: int32
    doc: Indices (zero-based) into source ElectricalSeries::data array corresponding
      to time of event. Module description should define what is meant by time of
      event (e.g., .25msec before action potential peak, zero-crossing time, etc).
      The index points to each event from the raw data
    dims:
    - num_events
    shape:
<<<<<<< HEAD
    -
=======
    - null
>>>>>>> d4de20f5
  - name: times
    dtype: float64
    doc: Timestamps of events, in Seconds
    attributes:
    - name: unit
      dtype: text
      doc: The string ''Seconds''
      default_value: Seconds
      required: false
    dims:
    - num_events
    shape:
<<<<<<< HEAD
    -
=======
    - null
>>>>>>> d4de20f5
  links:
  - name: source_electricalseries
    doc: HDF5 link to ElectricalSeries that this data was calculated from. Metadata
      about electrodes and their position can be read from that ElectricalSeries so
      it's not necessary to mandate that information be stored here
    target_type: ElectricalSeries
  default_name: EventDetection
- neurodata_type_def: EventWaveform
  neurodata_type_inc: NWBDataInterface
  doc: Represents either the waveforms of detected events, as extracted from a raw
    data trace in /acquisition, or the event waveforms that were stored during experiment
    acquisition.
  attributes:
  - name: help
    dtype: text
    doc: Value is 'Waveform of detected extracellularly recorded spike events'
    value: Waveform of detected extracellularly recorded spike events
  groups:
  - neurodata_type_inc: SpikeEventSeries
    doc: SpikeEventSeries object containing detected spike event waveforms
    quantity: '*'
  default_name: EventWaveform
- neurodata_type_def: FilteredEphys
  neurodata_type_inc: NWBDataInterface
  doc: Ephys data from one or more channels that has been subjected to filtering.
    Examples of filtered data include Theta and Gamma (LFP has its own interface).
    FilteredEphys modules publish an ElectricalSeries for each filtered channel or
    set of channels. The name of each ElectricalSeries is arbitrary but should be
    informative. The source of the filtered data, whether this is from analysis of
    another time series or as acquired by hardware, should be noted in each's TimeSeries::description
    field. There is no assumed 1::1 correspondence between filtered ephys signals
    and electrodes, as a single signal can apply to many nearby electrodes, and one
    electrode may have different filtered (e.g., theta and/or gamma) signals represented.
  attributes:
  - name: help
    dtype: text
    doc: Value is 'Ephys data from one or more channels that is subjected to filtering,
      such as for gamma or theta oscillations (LFP has its own interface). Filter
      properties should be noted in the ElectricalSeries'
    value: Ephys data from one or more channels that is subjected to filtering, such
      as for gamma or theta oscillations (LFP has its own interface). Filter properties
      should be noted in the ElectricalSeries
  groups:
  - neurodata_type_inc: ElectricalSeries
    doc: ElectricalSeries object containing filtered electrophysiology data
    quantity: '+'
  default_name: FilteredEphys
- neurodata_type_def: LFP
  neurodata_type_inc: NWBDataInterface
  doc: LFP data from one or more channels. The electrode map in each published ElectricalSeries
    will identify which channels are providing LFP data. Filter properties should
    be noted in the ElectricalSeries description or comments field.
  attributes:
  - name: help
    dtype: text
    doc: Value is 'LFP data from one or more channels. Filter properties should be
      noted in the ElectricalSeries'
    value: LFP data from one or more channels. Filter properties should be noted in
      the ElectricalSeries
  groups:
  - neurodata_type_inc: ElectricalSeries
    doc: ElectricalSeries object containing LFP data for one or more channels
    quantity: '+'
  default_name: LFP
- neurodata_type_def: ElectrodeGroup
  neurodata_type_inc: NWBContainer
  doc: One of possibly many groups, one for each electrode group.
  attributes:
  - name: help
    dtype: text
    doc: Value is 'Metadata about a physical grouping of channels'
    value: A physical grouping of channels
  - name: description
    dtype: text
    doc: description of this electrode group
  - name: location
    dtype: text
    doc: description of location of this electrode group
  links:
  - name: device
    doc: the device that was used to record from this electrode group
    quantity: '?'
    target_type: Device<|MERGE_RESOLUTION|>--- conflicted
+++ resolved
@@ -84,17 +84,8 @@
     - - num_times
       - num_channels
     shape:
-<<<<<<< HEAD
-    - -
-    - -
-      -
+  - neurodata_type_inc: ElectrodeTableRegion
   - neurodata_type_inc: DynamicTableRegion
-=======
-    - - null
-    - - null
-      - null
-  - neurodata_type_inc: ElectrodeTableRegion
->>>>>>> d4de20f5
     name: electrodes
     doc: the electrodes that this series was generated from
 - neurodata_type_def: SpikeEventSeries
@@ -131,19 +122,11 @@
       - num_channels
       - num_samples
     shape:
-<<<<<<< HEAD
-    - -
-      -
-    - -
-      -
-      -
-=======
     - - null
       - null
     - - null
       - null
       - null
->>>>>>> d4de20f5
 - neurodata_type_def: ClusterWaveforms
   neurodata_type_inc: NWBDataInterface
   doc: 'The mean waveform shape, including standard deviation, of the different clusters.
@@ -172,13 +155,8 @@
     - num_clusters
     - num_samples
     shape:
-<<<<<<< HEAD
-    -
-    -
-=======
-    - null
-    - null
->>>>>>> d4de20f5
+    - null
+    - null
   - name: waveform_sd
     dtype: float32
     doc: Stdev of waveforms for each cluster, using the same indices as in mean
@@ -186,13 +164,8 @@
     - num_clusters
     - num_samples
     shape:
-<<<<<<< HEAD
-    -
-    -
-=======
-    - null
-    - null
->>>>>>> d4de20f5
+    - null
+    - null
   links:
   - name: clustering_interface
     doc: HDF5 link to Clustering interface that was the source of the clustered data
@@ -220,11 +193,7 @@
     dims:
     - num_events
     shape:
-<<<<<<< HEAD
-    -
-=======
-    - null
->>>>>>> d4de20f5
+    - null
   - name: peak_over_rms
     dtype: float32
     doc: Maximum ratio of waveform peak to RMS on any channel in the cluster (provides
@@ -232,11 +201,7 @@
     dims:
     - num_clusters
     shape:
-<<<<<<< HEAD
-    -
-=======
-    - null
->>>>>>> d4de20f5
+    - null
   - name: times
     dtype: float64
     doc: Times of clustered events, in seconds. This may be a link to times field
@@ -244,11 +209,7 @@
     dims:
     - num_events
     shape:
-<<<<<<< HEAD
-    -
-=======
-    - null
->>>>>>> d4de20f5
+    - null
   default_name: Clustering
 - neurodata_type_def: FeatureExtraction
   neurodata_type_inc: NWBDataInterface
@@ -266,11 +227,7 @@
     dims:
     - num_features
     shape:
-<<<<<<< HEAD
-    -
-=======
-    - null
->>>>>>> d4de20f5
+    - null
   - name: features
     dtype: float32
     doc: Multi-dimensional array of features extracted from each event.
@@ -279,28 +236,17 @@
     - num_channels
     - num_features
     shape:
-<<<<<<< HEAD
-    -
-    -
-    -
-=======
-    - null
-    - null
-    - null
->>>>>>> d4de20f5
+    - null
+    - null
+    - null
   - name: times
     dtype: float64
     doc: Times of events that features correspond to (can be a link).
     dims:
     - num_events
     shape:
-<<<<<<< HEAD
-    -
+    - null
   - neurodata_type_inc: DynamicTableRegion
-=======
-    - null
-  - neurodata_type_inc: ElectrodeTableRegion
->>>>>>> d4de20f5
     name: electrodes
     doc: the electrodes that this series was generated from
   default_name: FeatureExtraction
@@ -326,11 +272,7 @@
     dims:
     - num_events
     shape:
-<<<<<<< HEAD
-    -
-=======
-    - null
->>>>>>> d4de20f5
+    - null
   - name: times
     dtype: float64
     doc: Timestamps of events, in Seconds
@@ -343,11 +285,7 @@
     dims:
     - num_events
     shape:
-<<<<<<< HEAD
-    -
-=======
-    - null
->>>>>>> d4de20f5
+    - null
   links:
   - name: source_electricalseries
     doc: HDF5 link to ElectricalSeries that this data was calculated from. Metadata
