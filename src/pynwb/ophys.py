--- conflicted
+++ resolved
@@ -1,4 +1,3 @@
-<<<<<<< HEAD
 from collections import Iterable
 import numpy as np
 
@@ -9,16 +8,6 @@
 from .core import NWBContainer
 
 @register_class('TwoPhotonSeries', CORE_NAMESPACE)
-=======
-from .base import Interface, TimeSeries, _default_resolution, _default_conversion
-from .image import ImageSegmentation, PlaneSegmentation, ROI, ImageSeries, ImagingPlane, OpticalChannel
-from .core import docval, popargs, NWBContainer
-
-from collections import Iterable
-import numpy as np
-
-
->>>>>>> 5c2da42a
 class TwoPhotonSeries(ImageSeries):
     """
     A special case of optical imaging.
