--- conflicted
+++ resolved
@@ -619,13 +619,8 @@
                       )
 
 
-def TrialTable(name='trials',
-               description='metadata about experimental trials'):
-<<<<<<< HEAD
-=======
-    return _tablefunc(name, description, ['start', 'end'])
-
+def TrialTable(name='trials', description='metadata about experimental trials'):
+    return _tablefunc(name, description, ['start_time', 'stop_time'])
 
 def InvalidTimesTable(name='invalid_times', description='time intervals to be removed from analysis'):
->>>>>>> 579e4df1
     return _tablefunc(name, description, ['start_time', 'stop_time'])