<<<<<<< HEAD
=======
from .core import docval, getargs, popargs, NWBContainer
from .base import TimeSeries, Interface, _default_conversion, _default_resolution

>>>>>>> 5c2da42a
import numpy as np
from collections import Iterable

from form.utils import docval, getargs, popargs

from .base import TimeSeries, Interface, _default_conversion, _default_resolution

@register_class('AnnotationSeries', CORE_NAMESPACE)
@register_class('AnnotationSeries', CORE_NAMESPACE)
class AnnotationSeries(TimeSeries):
    """
    Stores text-based records about the experiment. To use the
    AnnotationSeries, add records individually through
    add_annotation() and then call finalize(). Alternatively, if
    all annotations are already stored in a list, use set_data()
    and set_timestamps()

    All time series are created by calls to  NWB.create_timeseries().
    They should not not be instantiated directly
    """

    __nwbfields__ = ()

    _ancestry = "TimeSeries,AnnotationSeries"
    _help = "Time-stamped annotations about an experiment."

    @docval({'name': 'name', 'type': str, 'doc': 'The name of this TimeSeries dataset'},
            {'name': 'source', 'type': str, 'doc': ('Name of TimeSeries or Modules that serve as the source for the data '
                                                   'contained here. It can also be the name of a device, for stimulus or '
                                                   'acquisition data')},
            {'name': 'data', 'type': (list, np.ndarray, TimeSeries), 'doc': 'The data this TimeSeries dataset stores. Can also store binary data e.g. image frames', 'default': list()},
            {'name': 'timestamps', 'type': (list, np.ndarray, TimeSeries), 'doc': 'Timestamps for samples stored in data', 'default': None},

            {'name': 'comments', 'type': str, 'doc': 'Human-readable comments about this TimeSeries dataset', 'default':None},
            {'name': 'description', 'type': str, 'doc': 'Description of this TimeSeries dataset', 'default':None},
            {'name': 'parent', 'type': 'NWBContainer', 'doc': 'The parent NWBContainer for this NWBContainer', 'default': None},
    )
    def __init__(self, **kwargs):
        name, source, data, timestamps = popargs('name', 'source', 'data', 'timestamps', kwargs)
        super(AnnotationSeries, self).__init__(name, source, data, 'n/a', resolution=np.nan, conversion=np.nan, timestamps=timestamps, **kwargs)

    @docval({'name': 'time', 'type': float, 'doc': 'The time for the anotation'},
            {'name': 'annotation', 'type': str, 'doc': 'the annotation'})
    def add_annotation(self, **kwargs):
        '''
        Add an annotation
        '''
        time, annotation = getargs('time', 'annotation', kwargs)
        self.fields['timestamps'].append(time)
        self.fields['data'].append(annotation)

@register_class('AbstractFeatureSeries', CORE_NAMESPACE)
class AbstractFeatureSeries(TimeSeries):
    """
    Represents the salient features of a data stream. Typically this
    will be used for things like a visual grating stimulus, where
    the bulk of data (each frame sent to the graphics card) is bulky
    and not of high value, while the salient characteristics (eg,
    orientation, spatial frequency, contrast, etc) are what important
    and are what are used for analysis

    All time series are created by calls to  NWB.create_timeseries().
    They should not not be instantiated directly
    """

    __nwbfields__ = ('feature_units', 
                     'features')

    _ancestry = "TimeSeries,AbstractFeatureSeries"
    _help = "Features of an applied stimulus. This is useful when storing the raw stimulus is impractical."

    @docval({'name': 'name', 'type': str, 'doc': 'The name of this TimeSeries dataset'},
            {'name': 'source', 'type': str, 'doc': ('Name of TimeSeries or Modules that serve as the source for the data '
                                                   'contained here. It can also be the name of a device, for stimulus or '
                                                   'acquisition data')},
            {'name': 'feature_units', 'type': str, 'doc': 'The unit of each feature'},
            {'name': 'features', 'type': str, 'doc': 'Description of each feature'},

            {'name': 'data', 'type': (list, np.ndarray), 'doc': 'The data this TimeSeries dataset stores. Can also store binary data e.g. image frames', 'default': list()},
            {'name': 'resolution', 'type': float, 'doc': 'The smallest meaningful difference (in specified unit) between values in data', 'default': _default_resolution},
            {'name': 'conversion', 'type': float, 'doc': 'Scalar to multiply each element in data to convert it to the specified unit', 'default': _default_conversion},

            {'name': 'timestamps', 'type': (list, np.ndarray), 'doc': 'Timestamps for samples stored in data', 'default': None},
            {'name': 'starting_time', 'type': float, 'doc': 'The timestamp of the first sample', 'default': None},
            {'name': 'rate', 'type': float, 'doc': 'Sampling rate in Hz', 'default': None},

            {'name': 'comments', 'type': str, 'doc': 'Human-readable comments about this TimeSeries dataset', 'default':None},
            {'name': 'description', 'type': str, 'doc': 'Description of this TimeSeries dataset', 'default':None},
            {'name': 'control', 'type': Iterable, 'doc': 'Numerical labels that apply to each element in data', 'default': None},
            {'name': 'control_description', 'type': Iterable, 'doc': 'Description of each control value', 'default': None},
            {'name': 'parent', 'type': 'NWBContainer', 'doc': 'The parent NWBContainer for this NWBContainer', 'default': None},
    )
    def __init__(self, **kwargs):
        name, source, data = popargs('name', 'source', 'data', kwargs)
        super(AbstractFeatureSeries, self).__init__(name, source, data, "see 'feature_units'", **kwargs)
        self.features = getargs('features', kwargs)
        self.feature_units = getargs('feature_units', kwargs)

    @docval({'name': 'time', 'type': float, 'doc': 'the time point of this feature'},
            {'name': 'features', 'type': (list, np.ndarray), 'doc': 'the feature values for this time point'})
    def add_features(self, **kwargs):
        time, features = getargs('time', 'features', kwargs)
        self.timestamps.append(time)
        self.data.append(features)

class IntervalSeries(TimeSeries):
    """
    Stores intervals of data. The timestamps field stores the beginning and end of intervals. The
    data field stores whether the interval just started (>0 value) or ended (<0 value). Different interval
    types can be represented in the same series by using multiple key values (eg, 1 for feature A, 2
    for feature B, 3 for feature C, etc). The field data stores an 8-bit integer. This is largely an alias
    of a standard TimeSeries but that is identifiable as representing time intervals in a machinereadable
    way.
    """

    __nwbfields__ = ()

    _ancestry = "TimeSeries,IntervalSeries"
    _help = "Stores the start and stop times for events."

    @docval({'name': 'name', 'type': str, 'doc': 'The name of this TimeSeries dataset'},
            {'name': 'source', 'type': str, 'doc': ('Name of TimeSeries or Modules that serve as the source for the data '
                                                   'contained here. It can also be the name of a device, for stimulus or '
                                                   'acquisition data')},
            {'name': 'data', 'type': (list, np.ndarray, TimeSeries), 'doc': '>0 if interval started, <0 if interval ended.'},
            {'name': 'unit', 'type': str, 'doc': 'n/a', 'default': 'n/a'},

            {'name': 'resolution', 'type': float, 'doc': 'The smallest meaningful difference (in specified unit) between values in data', 'default': _default_resolution},
            {'name': 'conversion', 'type': float, 'doc': 'Scalar to multiply each element by to conver to volts', 'default': _default_conversion},

            {'name': 'timestamps', 'type': (list, np.ndarray, TimeSeries), 'doc': 'Timestamps for samples stored in data', 'default': None},
            {'name': 'starting_time', 'type': float, 'doc': 'The timestamp of the first sample', 'default': None},
            {'name': 'rate', 'type': float, 'doc': 'Sampling rate in Hz', 'default': None},

            {'name': 'comments', 'type': str, 'doc': 'Human-readable comments about this TimeSeries dataset', 'default': None},
            {'name': 'description', 'type': str, 'doc': 'Description of this TimeSeries dataset', 'default': None},
            {'name': 'control', 'type': Iterable, 'doc': 'Numerical labels that apply to each element in data', 'default': None},
            {'name': 'control_description', 'type': Iterable, 'doc': 'Description of each control value', 'default': None},
            {'name': 'parent', 'type': 'NWBContainer', 'doc': 'The parent NWBContainer for this NWBContainer', 'default': None},
    )
    def __init__(self, **kwargs):
        name, source, data, unit = popargs('name', 'source', 'data', 'unit', kwargs)
        super(IntervalSeries, self).__init__(name, source, data, unit, **kwargs)

    @docval({'name': 'start', 'type': float, 'doc': 'The name of this TimeSeries dataset'},
            {'name': 'stop', 'type': float, 'doc': 'The name of this TimeSeries dataset'}
    )
    def add_interval(self, **kwargs):
        start, stop = getargs('start', 'stop', kwargs)
        #self.__interval_timestamps.append(start)
        #self.__interval_timestamps.append(stop)
        #self.__interval_data.append(1)
        #self.__interval_data.append(-1)

class SpikeUnit(NWBContainer):
    """
    For use in the UnitTimes class.
    """

    __nwbfields__ = ('source',
                     'times',
                     'unit_description')

    _help = "Estimated spike times from a single unit"

    @docval({'name': 'times', 'type': Iterable, 'doc': 'Spike time for the units (exact or estimated)'},
            {'name': 'unit_description', 'type': str, 'doc': 'Description of the unit (eg, cell type).'},
            {'name': 'source', 'type': str, 'doc': 'Name, path or description of where unit times originated. This is necessary only if the info here differs from or is more fine-grained than the interfaces source field.', 'default': None})
    def __init__(self, **kwargs):
        times, unit_description, source = popargs('times', 'unit_description', 'source', kwargs)
        super(SpikeUnit, self).__init__(**kwargs)
        self.times = times
        self.unit_description = unit_description
        self.source = source

@register_class('UnitTimes', CORE_NAMESPACE)
class UnitTimes(Interface):
    """
    Event times of observed units (e.g. cell, synapse, etc.). The UnitTimes group contains a group
    for each unit. The name of the group should match the value in the source module, if that is
    possible/relevant (e.g., name of ROIs from Segmentation module).
    """

    __nwbfields__ = ('spike_unit',)

    _help = "Estimated spike times from a single unit"

    @docval({'name': 'source', 'type': str, 'doc': 'the source of the data represented in this Module Interface'},
            {'name': 'spike_unit', 'type': Iterable, 'doc': 'Group storing times'})
    def __init__(self, **kwargs):
        source, spike_unit = popargs('source', 'spike_unit', kwargs)
        super(UnitTimes, self).__init__(source, **kwargs)
        self.spike_unit = spike_unit
<|MERGE_RESOLUTION|>--- conflicted
+++ resolved
@@ -1,17 +1,11 @@
-<<<<<<< HEAD
-=======
-from .core import docval, getargs, popargs, NWBContainer
-from .base import TimeSeries, Interface, _default_conversion, _default_resolution
-
->>>>>>> 5c2da42a
 import numpy as np
 from collections import Iterable
 
 from form.utils import docval, getargs, popargs
 
 from .base import TimeSeries, Interface, _default_conversion, _default_resolution
+from .core import NWBContainer
 
-@register_class('AnnotationSeries', CORE_NAMESPACE)
 @register_class('AnnotationSeries', CORE_NAMESPACE)
 class AnnotationSeries(TimeSeries):
     """
@@ -39,7 +33,7 @@
 
             {'name': 'comments', 'type': str, 'doc': 'Human-readable comments about this TimeSeries dataset', 'default':None},
             {'name': 'description', 'type': str, 'doc': 'Description of this TimeSeries dataset', 'default':None},
-            {'name': 'parent', 'type': 'NWBContainer', 'doc': 'The parent NWBContainer for this NWBContainer', 'default': None},
+            {'name': 'parent', 'type': NWBContainer, 'doc': 'The parent NWBContainer for this NWBContainer', 'default': None},
     )
     def __init__(self, **kwargs):
         name, source, data, timestamps = popargs('name', 'source', 'data', 'timestamps', kwargs)
@@ -69,7 +63,7 @@
     They should not not be instantiated directly
     """
 
-    __nwbfields__ = ('feature_units', 
+    __nwbfields__ = ('feature_units',
                      'features')
 
     _ancestry = "TimeSeries,AbstractFeatureSeries"
@@ -94,7 +88,7 @@
             {'name': 'description', 'type': str, 'doc': 'Description of this TimeSeries dataset', 'default':None},
             {'name': 'control', 'type': Iterable, 'doc': 'Numerical labels that apply to each element in data', 'default': None},
             {'name': 'control_description', 'type': Iterable, 'doc': 'Description of each control value', 'default': None},
-            {'name': 'parent', 'type': 'NWBContainer', 'doc': 'The parent NWBContainer for this NWBContainer', 'default': None},
+            {'name': 'parent', 'type': NWBContainer, 'doc': 'The parent NWBContainer for this NWBContainer', 'default': None},
     )
     def __init__(self, **kwargs):
         name, source, data = popargs('name', 'source', 'data', kwargs)
@@ -109,6 +103,7 @@
         self.timestamps.append(time)
         self.data.append(features)
 
+@register_class('IntervalSeries', CORE_NAMESPACE)
 class IntervalSeries(TimeSeries):
     """
     Stores intervals of data. The timestamps field stores the beginning and end of intervals. The
@@ -142,7 +137,7 @@
             {'name': 'description', 'type': str, 'doc': 'Description of this TimeSeries dataset', 'default': None},
             {'name': 'control', 'type': Iterable, 'doc': 'Numerical labels that apply to each element in data', 'default': None},
             {'name': 'control_description', 'type': Iterable, 'doc': 'Description of each control value', 'default': None},
-            {'name': 'parent', 'type': 'NWBContainer', 'doc': 'The parent NWBContainer for this NWBContainer', 'default': None},
+            {'name': 'parent', 'type': NWBContainer, 'doc': 'The parent NWBContainer for this NWBContainer', 'default': None},
     )
     def __init__(self, **kwargs):
         name, source, data, unit = popargs('name', 'source', 'data', 'unit', kwargs)
@@ -158,6 +153,7 @@
         #self.__interval_data.append(1)
         #self.__interval_data.append(-1)
 
+@register_class('SpikeUnit', CORE_NAMESPACE)
 class SpikeUnit(NWBContainer):
     """
     For use in the UnitTimes class.
@@ -192,7 +188,7 @@
     _help = "Estimated spike times from a single unit"
 
     @docval({'name': 'source', 'type': str, 'doc': 'the source of the data represented in this Module Interface'},
-            {'name': 'spike_unit', 'type': Iterable, 'doc': 'Group storing times'})
+            {'name': 'spike_unit', 'type': Iterable, 'doc': 'The SpikeUnits contained in this Interface'})
     def __init__(self, **kwargs):
         source, spike_unit = popargs('source', 'spike_unit', kwargs)
         super(UnitTimes, self).__init__(source, **kwargs)
