from collections import OrderedDict
import abc
from copy import deepcopy
from pynwb.core import docval, getargs, popargs, get_docval

NAME_WILDCARD = None
ZERO_OR_ONE = '?'
ZERO_OR_MANY = '*'
ONE_OR_MANY = '+'
FLAGS = {
    'zero_or_one': ZERO_OR_ONE,
    'zero_or_many': ZERO_OR_MANY,
    'one_or_many': ONE_OR_MANY
}

<<<<<<< HEAD
CountNum = 0

def PrintDict( dict ):
    a = '[{'
    for k, v in dict.items():
        #a = a + "'" + str(k) + "': [ **%s** " % (type(v)) + str(v) + "], "
        a = a + "'" + str(k) + "': [" + str(v) + "], "
    a = a + '}],'
    return a

class Spec(OrderedDict, metaclass=abc.ABCMeta):
    """ A base specification class
    """
=======
class Spec(dict, metaclass=abc.ABCMeta):
    ''' A base specification class
    '''
>>>>>>> c26c295b

    @docval({'name': 'doc', 'type': str, 'doc': 'a description about what this specification represents'},
            {'name': 'name', 'type': str, 'doc': 'The name of this attribute', 'default': None},
            {'name': 'required', 'type': bool, 'doc': 'whether or not this attribute is required', 'default': True},
            {'name': 'parent', 'type': 'Spec', 'doc': 'the parent of this spec', 'default': None})
    def __init__(self, **kwargs):
        name, doc, required, parent = getargs('name', 'doc', 'required', 'parent', kwargs)
        super(Spec, self).__init__()
        if name is not None:
            self['name'] = name
        if doc is not None:
            self['doc'] = doc
        if not required:
            self['required'] = required
        self._parent = parent

<<<<<<< HEAD
    def __str__(self):
        a = ""
        a = a + "'name': '%s'," % ( self.name )
        a = a + "'doc': '%s'," % ( self['doc'] )
        a = a + "'required': '%s'," % (self.get('required', True))
        return a

    @abc.abstractmethod
    def verify(self):
        return True
=======
    @property
    def doc(self):
        ''' Documentation on what this Spec is specifying '''
        return self.get('doc', None)
>>>>>>> c26c295b

#    @abc.abstractmethod
#    def verify(self):
#        ''' A method to verify if a value meets this specification '''
#        return True
#
    @property
    def name(self):
        ''' The name of the object being specified '''
        return self.get('name', None)

    @property
    def parent(self):
        ''' The parent specification of this specification '''
        return self._parent

    @parent.setter
    def parent(self, spec):
        ''' Set the parent of this specification '''
        if self._parent is not None:
            raise Exception('Cannot re-assign parent')
        self._parent = spec

    @classmethod
    def build_const_args(cls, spec_dict):
        ''' Build constructor arguments for this Spec class from a dictionary '''
        ret = deepcopy(spec_dict)
        if 'doc' not in ret:
            identifer = None
            if 'name' in ret:
                identifier = "name '%s'" % ret['name']
            elif 'neurodata_type_def' in ret:
                identifier = "neurodata_type_def '%s'" % ret['neurodata_type_def']
            elif 'neurodata_type' in ret:
                identifier = "neurodata_type '%s'" % ret['neurodata_type']
            raise ValueError("doc missing in spec with %s" % identifier)
        return ret

    @classmethod
    def build_spec(cls, spec_dict):
        ''' Build a Spec object from the given Spec dict '''
        kwargs = cls.build_const_args(spec_dict)
        try:
            args = [kwargs.pop(x['name']) for x in get_docval(cls.__init__) if 'default' not in x]
        except KeyError as e:
            raise KeyError("'%s' not found in %s" % (e.args[0], str(spec_dict)))
        return cls(*args, **kwargs)

    def __hash__(self):
        return id(self)

    def __eq__(self, other):
        return id(self) == id(other)

_attr_args = [
        {'name': 'name', 'type': str, 'doc': 'The name of this attribute'},
        {'name': 'dtype', 'type': str, 'doc': 'The data type of this attribute'},
        {'name': 'doc', 'type': str, 'doc': 'a description about what this specification represents'},
        {'name': 'shape', 'type': (list, tuple), 'doc': 'the shape of this dataset', 'default': None},
        {'name': 'dims', 'type': (list, tuple), 'doc': 'the dimensions of this dataset', 'default': None},
        {'name': 'required', 'type': bool, 'doc': 'whether or not this attribute is required. ignored when "value" is specified', 'default': True},
        {'name': 'parent', 'type': 'AttributeSpec', 'doc': 'the parent of this spec', 'default': None},
        {'name': 'value', 'type': None, 'doc': 'a constant value for this attribute', 'default': None}
]
class AttributeSpec(Spec):
    ''' Specification for attributes
    '''

    @docval(*_attr_args)
    def __init__(self, **kwargs):
        name, dtype, doc, dims, shape, required, parent, value = getargs('name', 'dtype', 'doc', 'dims', 'shape', 'required', 'parent', 'value', kwargs)
        super().__init__(doc, name=name, required=required, parent=parent)
        if isinstance(dtype, type):
            self['dtype'] = dtype.__name__
        elif dtype is not None:
            self['dtype'] = dtype
        if value is not None:
            self.pop('required', None)
            self['value'] = value
<<<<<<< HEAD

    def __str__(self):
        a = super(AttributeSpec, self).__str__()
        #a = a + "\nAttributeSpec: "
        a = a + "'type': '%s'," % ( self.dtype )
        a = a + "'value': '%s'," % ( self.value )
        return a

    @property
    def name(self):
        return self.get('name', None)
=======
        if dims is not None:
            self['dims'] = dims
            if 'shape' not in self:
                self['shape'] = tuple([None] * len(dims))
            else:
                if len(self['dims']) != len(self['shape']):
                    raise ValueError("'dims' and 'shape' must be the same length")
>>>>>>> c26c295b

    @property
    def dtype(self):
        ''' The data type of the attribute '''
        return self.get('dtype', None)

    @property
    def value(self):
        ''' The constant value of the attribute. "None" if this attribute is not constant '''
        return self.get('value', None)

    @property
    def required(self):
        ''' True if this attribute is required, False otherwise. '''
        return self.get('required', None)

<<<<<<< HEAD
    def verify(self, value):
        """Verify value (from an object) against this attribute specification
        """
        ##err = dict()
        err = OrderedDict()
        if any(t.__name__ == self['type'] for t in type(value).__mro__):
            err['name'] = self['name']
            err['type'] = 'attribute'
            err['reason'] = 'incorrect type'
        if err:
            return [err]
        else:
            return list()
=======
    @property
    def dims(self):
        ''' The dimensions of this attribute's value '''
        return self.get('dims', None)
>>>>>>> c26c295b

    @property
    def shape(self):
        ''' The shape of this attribute's value '''
        return self.get('shape', None)

#    def verify(self, value):
#        '''Verify value (from an object) against this attribute specification '''
#        err = dict()
#        if any(t.__name__ == self['type'] for t in type(value).__mro__):
#            err['name'] = self['name']
#            err['type'] = 'attribute'
#            err['reason'] = 'incorrect type'
#        if err:
#            return [err]
#        else:
#            return list()
#
_attrbl_args = [
        {'name': 'doc', 'type': str, 'doc': 'a description about what this specification represents'},
        {'name': 'name', 'type': str, 'doc': 'The name of this TimeSeries dataset', 'default': None},
        {'name': 'attributes', 'type': list, 'doc': 'the attributes on this group', 'default': list()},
        {'name': 'linkable', 'type': bool, 'doc': 'whether or not this group can be linked', 'default': True},
        {'name': 'quantity', 'type': (str, int), 'doc': 'the required number of allowed instance', 'default': 1},
        {'name': 'neurodata_type_def', 'type': str, 'doc': 'the NWB type this specification represents', 'default': None},
        {'name': 'neurodata_type', 'type': str, 'doc': 'the NWB type this specification extends', 'default': None},
]
class BaseStorageSpec(Spec):
    ''' A specification for any object that can hold attributes. '''

    @docval(*deepcopy(_attrbl_args))
    def __init__(self, **kwargs):
        name, doc, parent, quantity, attributes, linkable, neurodata_type_def, neurodata_type = getargs('name', 'doc', 'parent', 'quantity', 'attributes', 'linkable', 'neurodata_type_def', 'neurodata_type', kwargs)
        if name == NAME_WILDCARD and neurodata_type_def is None and neurodata_type is None:
            raise ValueError("Cannot create Group or Dataset spec with wildcard name without specifying 'neurodata_type_def' and/or 'neurodata_type'")
        super().__init__(doc, name=name, parent=parent)
<<<<<<< HEAD
        ##self.__attributes = dict()
        self.__attributes = OrderedDict()
=======
        self.__attributes = dict()
        if quantity in (ONE_OR_MANY, ZERO_OR_MANY):
            if name != NAME_WILDCARD:
                raise ValueError(("Cannot give specific name to something that can ",
                                  "exist multiple times: name='%s', quantity='%s'" % (name, quantity)))
>>>>>>> c26c295b
        if quantity != 1:
            self['quantity'] = quantity
        if not linkable:
            self['linkable'] = False
        if neurodata_type is not None:
            self['neurodata_type'] = neurodata_type
        if neurodata_type_def is not None:
            self.pop('required', None)
            self['neurodata_type_def'] = neurodata_type_def
        for attribute in attributes:
            self.set_attribute(attribute)

<<<<<<< HEAD
    def __str__(self):
        a = super(BaseStorageSpec, self).__str__()
        #a = a + "\nBaseStorage: , "
        if self.__attributes:
            a = a + "'attributes': %s" % ( PrintDict(self.__attributes) )
        a = a + "'quantity': '%s'," % ( self.quantity )
        a = a + "'linkable': '%s'," % ( self.linkable )
        a = a + "'neurodata_type': '%s'," % ( self.neurodata_type )
        a = a + "'neurodata_type_def': '%s'," % ( self.neurodata_type_def )
        return a
=======
    def is_many(self):
        return self.quantity not in (1, ZERO_OR_ONE)
>>>>>>> c26c295b

    @property
    def attributes(self):
        ''' The attributes for this specification '''
        return tuple(self.get('attributes', tuple()))

    @property
    def linkable(self):
        ''' True if object can be a link, False otherwise '''
        return self.get('linkable', None)

    @property
    def neurodata_type_def(self):
        ''' The neurodata type this specification defines '''
        return self.get('neurodata_type_def', None)

    @property
    def neurodata_type(self):
        ''' The neurodata type of this specification '''
        return self.get('neurodata_type', self.neurodata_type_def)

    @property
    def quantity(self):
        ''' The number of times the object being specified should be present '''
        return self.get('quantity', 1)

    @docval(*deepcopy(_attr_args))
    def add_attribute(self, **kwargs):
        ''' Add an attribute to this specification '''
        doc, name = kwargs.pop('doc', 'name')
        spec = AttributeSpec(doc, name, **kwargs)
        self.set_attribute(spec)
        return spec

    @docval({'name': 'spec', 'type': AttributeSpec, 'doc': 'the specification for the attribute to add'})
    def set_attribute(self, **kwargs):
        ''' Set an attribute on this specification '''
        spec = kwargs.get('spec')
        #spec.set_parent(self)
        self.setdefault('attributes', list()).append(spec)
        self.__attributes[spec.name] = spec
        spec.parent = self

    @docval({'name': 'name', 'type': str, 'doc': 'the name of the attribute to the Spec for'})
    def get_attribute(self, **kwargs):
        ''' Get an attribute on this specification '''
        name = getargs('name', kwargs)
        return self.__attributes.get(name)

#    def verify(self, builder):
#        ''' Verify that a builder meets this specification '''
#        errors = list()
#        if isinstance(dset_builder, LinkBuilder):
#            if not self['linkable']:
#                errors.append({'name': self['name'],
#                               'type': 'dataset',
#                               'reason': 'cannot be link'})
#        for attr_spec in self.attributes:
#            attr = builder.get(attr_spec['name'])
#            if attr:
#                for err in attr_spec.verify(attr):
#                    err['name'] = "%s.%s" % (self['name'], err['name'])
#                    errors.extend(err)
#            else:
#                errors.append({'name': "%s.%s" % (self['name'], attr_spec['name']),
#                               'type': 'attribute',
#                               'reason': 'missing'})
#        return errors
#
    @classmethod
    def build_const_args(cls, spec_dict):
        ''' Build constructor arguments for this Spec class from a dictionary '''
        ret = super(BaseStorageSpec, cls).build_const_args(spec_dict)
        if 'attributes' in ret:
            ret['attributes'] = [AttributeSpec.build_spec(sub_spec) for sub_spec in ret['attributes']]
        return ret

_dataset_args = [
        {'name': 'doc', 'type': str, 'doc': 'a description about what this specification represents'},
        {'name': 'dtype', 'type': str, 'doc': 'The data type of this attribute'},
        {'name': 'name', 'type': str, 'doc': 'The name of this TimeSeries dataset', 'default': None},
        {'name': 'shape', 'type': (list, tuple), 'doc': 'the shape of this dataset', 'default': None},
        {'name': 'dims', 'type': (list, tuple), 'doc': 'the dimensions of this dataset', 'default': None},
        {'name': 'attributes', 'type': list, 'doc': 'the attributes on this group', 'default': list()},
        {'name': 'linkable', 'type': bool, 'doc': 'whether or not this group can be linked', 'default': True},
        {'name': 'quantity', 'type': (str, int), 'doc': 'the required number of allowed instance', 'default': 1},
        {'name': 'neurodata_type_def', 'type': str, 'doc': 'the NWB type this specification represents', 'default': None},
        {'name': 'neurodata_type', 'type': str, 'doc': 'the NWB type this specification extends', 'default': None},
]
class DatasetSpec(BaseStorageSpec):
    ''' Specification for datasets
    '''

    @docval(*deepcopy(_dataset_args))
    def __init__(self, **kwargs):
        doc, shape, dims, dtype = popargs('doc', 'shape', 'dims', 'dtype', kwargs)
        super(DatasetSpec, self).__init__(doc, **kwargs)
        if shape is not None:
            self['shape'] = shape
        if dims is not None:
            self['dims'] = dims
            if 'shape' not in self:
                self['shape'] = tuple([None] * len(dims))
            else:
                if len(self['dims']) != len(self['shape']):
                    raise ValueError("'dims' and 'shape' must be the same length")
        if dtype is not None:
            self['dtype'] = dtype

    @property
    def dims(self):
        ''' The dimensions of this Dataset '''
        return self.get('dims', None)

    @property
    def dtype(self):
        ''' The data type of the attribute '''
        return self.get('dtype', None)

    def __str__(self):
        a = super(DatasetSpec, self).__str__()
        #a = a + "\nDatasetSpec: "
        a = a + "'shape': '%s'," % ( self.get('shape', None) )
        a = a + "'type': '%s'," % ( self['type'] )
        return a

    @property
    def shape(self):
        ''' The shape of the dataset '''
        return self.get('shape', None)

    @classmethod
    def __check_dim(cls, dim, data):
        return True

#    @docval({'name': 'dataset_builder', 'type': DatasetBuilder, 'doc': 'the builder object to verify'})
#    def verify(self, **kwargs):
#        ''' Verify that a DatasetBuilder meets this specification '''
#        # verify attributes
#        dataset_builder = kwargs['dataset_builder']
#        errors = super(DatasetSpec, self).verify(dataset_builder)
#        err = {'name': self['name'], 'type': 'dataset'}
#        if self.__check_dim(self['shape'], dataset_builder.data):
#            err['reason'] = 'incorrect shape'
#        if 'reason' in err:
#            errors.append(err)
#        return errors
#
_link_args = [
    {'name': 'doc', 'type': str, 'doc': 'a description about what this link represents'},
    {'name': 'target_type', 'type': str, 'doc': 'the target type GroupSpec or DatasetSpec'},
    {'name': 'name', 'type': str, 'doc': 'the name of this link', 'default': None}
]
class LinkSpec(Spec):

    @docval(*_link_args)
    def __init__(self, **kwargs):
        doc, target_type, name = popargs('doc', 'target_type', 'name', kwargs)
        super(LinkSpec, self).__init__(doc, name, **kwargs)
        self['target_type'] = target_type

    def __str__(self):
        a = super(LinkSpec, self).__str__()
        #a = a + "\nLinkSpec: "
        a = a + "'target_type': '%s'," % ( self['target_type'] )
        return a

    @property
    def neurodata_type(self):
        ''' The neurodata type of target specification '''
        if isinstance(self['target_type'], dict):
            return self['target_type'].get('neurodata_type', None)
        elif isinstance(self['target_type'], str):
            return self['target_type']
        else:
            None

_group_args = [
        {'name': 'doc', 'type': str, 'doc': 'a description about what this specification represents'},
        {'name': 'name', 'type': str, 'doc': 'the name of this group', 'default': None},
        {'name': 'groups', 'type': list, 'doc': 'the subgroups in this group', 'default': list()},
        {'name': 'datasets', 'type': list, 'doc': 'the datasets in this group', 'default': list()},
        {'name': 'attributes', 'type': list, 'doc': 'the attributes on this group', 'default': list()},
        {'name': 'links', 'type': list, 'doc': 'the links in this group', 'default': list()},
        {'name': 'linkable', 'type': bool, 'doc': 'whether or not this group can be linked', 'default': True},
        {'name': 'quantity', 'type': (str, int), 'doc': 'the required number of allowed instance', 'default': 1},
        {'name': 'neurodata_type_def', 'type': str, 'doc': 'the NWB type this specification represents', 'default': None},
        {'name': 'neurodata_type', 'type': str, 'doc': 'the NWB type this specification neurodata_type', 'default': None},
]
class GroupSpec(BaseStorageSpec):
    ''' Specification for groups
    '''

    @docval(*deepcopy(_group_args))
    def __init__(self, **kwargs):
        doc, groups, datasets, links = popargs('doc', 'groups', 'datasets', 'links', kwargs)
        super(GroupSpec, self).__init__(doc, **kwargs)
        ##self.__neurodata_types = dict()
        self.__neurodata_types = OrderedDict()
        ##self.__groups = dict()
        self.__groups = OrderedDict()
        for group in groups:
            self.set_group(group)
        ##self.__datasets = dict()
        self.__datasets = OrderedDict()
        for dataset in datasets:
            self.set_dataset(dataset)
        ##self.__links = dict()
        self.__links = OrderedDict()
        for link in links:
            self.set_link(link)

    def __str__(self):
        global CountNum
        CountNum = CountNum + 1
        a = "{"
        a = a + super(GroupSpec, self).__str__()
        #a = a + "\n\n'GroupSpec' %s: " % (CountNum)
        if self.__neurodata_types:
            a = a + "'neurodata_types': %s" % (PrintDict(self.__neurodata_types))
        if self.__groups:
            a = a + "'groups': %s" % (PrintDict(self.__groups))
        if self.__datasets:
            a = a + "'datasets': %s" % (PrintDict(self.__datasets))
        if self.__links:
            a = a + "'links': %s" % (PrintDict(self.__links))
        a = a + "}"
        CountNum = CountNum - 1
        return a

    def __add_neurodata_type(self, spec):
        if spec.neurodata_type in self.__neurodata_types:
            raise TypeError('Cannot have multipled neurodata types of the same type without specifying name')
        self.__neurodata_types[spec.neurodata_type] = spec

    @docval({'name': 'neurodata_type', 'type': str, 'doc': 'the neurodata_type to retrieve'})
    def get_neurodata_type(self, **kwargs):
        '''
        Get a specification by "neurodata_type"
        '''
        ndt = getargs('neurodata_type', kwargs)
        return self.__neurodata_types.get(ndt, None)

    @property
    def groups(self):
        ''' The groups specificed in this GroupSpec '''
        return tuple(self.get('groups', tuple()))

    @property
    def datasets(self):
        ''' The datasets specificed in this GroupSpec '''
        return tuple(self.get('datasets', tuple()))

    @property
    def links(self):
        ''' The links specificed in this GroupSpec '''
        return tuple(self.get('links', tuple()))

    @docval(*deepcopy(_group_args))
    def add_group(self, **kwargs):
        ''' Add a new specification for a subgroup to this group specification '''
        doc = kwargs.pop('doc')
        spec = GroupSpec(doc, **kwargs)
        self.set_group(spec)
        return spec

    @docval({'name': 'spec', 'type': ('GroupSpec'), 'doc': 'the specification for the subgroup'})
    def set_group(self, **kwargs):
        ''' Add the given specification for a subgroup to this group specification '''
        spec = getargs('spec', kwargs)
        self.setdefault('groups', list()).append(spec)
        if spec.name == NAME_WILDCARD:
            if spec.neurodata_type is not None:
                self.__add_neurodata_type(spec)
            else:
                raise TypeError("must specify 'name' or 'neurodata_type' in Group spec")
        else:
            self.__groups[spec.name] = spec
        spec.parent = self

    @docval({'name': 'name', 'type': str, 'doc': 'the name of the group to the Spec for'})
    def get_group(self, **kwargs):
        ''' Get a specification for a subgroup to this group specification '''
        name = getargs('name', kwargs)
        return self.__groups.get(name, self.__links.get(name))

    @docval(*deepcopy(_dataset_args))
    def add_dataset(self, **kwargs):
        ''' Add a new specification for a dataset to this group specification '''
        doc = kwargs.pop('doc')
        spec = DatasetSpec(doc, **kwargs)
        self.set_dataset(spec)
        return spec

    @docval({'name': 'spec', 'type': 'DatasetSpec', 'doc': 'the specification for the dataset'})
    def set_dataset(self, **kwargs):
        ''' Add the given specification for a dataset to this group specification '''
        spec = getargs('spec', kwargs)
        self.setdefault('datasets', list()).append(spec)
        if spec.name == NAME_WILDCARD:
            if spec.neurodata_type is not None:
                self.__add_neurodata_type(spec)
            else:
                raise TypeError("must specify 'name' or 'neurodata_type' in Dataset spec")
        else:
            self.__datasets[spec.name] = spec
        spec.parent = self

    @docval({'name': 'name', 'type': str, 'doc': 'the name of the dataset to the Spec for'})
    def get_dataset(self, **kwargs):
        ''' Get a specification for a dataset to this group specification '''
        name = getargs('name', kwargs)
        return self.__datasets.get(name, self.__links.get(name))

    @docval(*_link_args)
    def add_link(self, **kwargs):
        ''' Add a new specification for a link to this group specification '''
        doc, target_type = popargs('doc', 'target_type', kwargs)
        spec = LinkSpec(doc, target_type, **kwargs)
        self.set_link(spec)
        return spec

    @docval({'name': 'spec', 'type': 'LinkSpec', 'doc': 'the specification for the object to link to'})
    def set_link(self, **kwargs):
        ''' Add a given specification for a link to this group specification '''
        spec = getargs('spec', kwargs)
        self.setdefault('links', list()).append(spec)
        if spec.name == NAME_WILDCARD:
            if spec.neurodata_type is not None:
                self.__add_neurodata_type(spec)
            else:
                raise TypeError("must specify 'name' or 'neurodata_type' in Dataset spec")
        else:
            self.__links[spec.name] = spec
        spec.parent = self

    @docval({'name': 'name', 'type': str, 'doc': 'the name of the link to the Spec for'})
    def get_dataset(self, **kwargs):
        ''' Get a specification for a dataset to this group specification '''
        name = getargs('name', kwargs)
        return self.__datasets.get(name, self.__links.get(name))

#    def verify(self, group_builder):
#        # verify attributes
#        errors = super(GroupSpec, self).verify(group_builder)
#        # verify datasets
#        for dset_spec in self['datasets']:
#            dset_builder = group_builder.get(dset_spec['name'])
#            if dset_builder:
#                for err in dset_spec.verify(dset_builder):
#                    err['name'] = "%s/%s" % (self['name'], err['name'])
#                    errors.append(error)
#            else:
#                errors.append({'name': "%s/%s" % (self['name'], dset_spec['name']),
#                               'type': 'dataset',
#                               'reason': 'missing'})
#        # verify groups
#        for group_spec in self['groups']:
#            subgroup_builder = group_builder.get(group_spec['name'])
#            if subgroup_builder:
#                for err in group_spec.verify(subgroup_builder):
#                    err['name'] = "%s/%s" % (self['name'], err['name'])
#                    errors.append(error)
#            else:
#                errors.append({'name': "%s/%s" % (self['name'], group_spec['name']),
#                               'type': 'group',
#                               'reason': 'missing'})
#        return errors
#
    @classmethod
    def build_const_args(cls, spec_dict):
        ''' Build constructor arguments for this Spec class from a dictionary '''
        ret = super(GroupSpec, cls).build_const_args(spec_dict)
        if 'datasets' in ret:
            ret['datasets'] = list(map(DatasetSpec.build_spec, ret['datasets']))
        if 'groups' in ret:
            ret['groups'] = list(map(GroupSpec.build_spec, ret['groups']))
        if 'links' in ret:
            ret['links'] = list(map(LinkSpec.build_spec, ret['links']))
        return ret

class SpecCatalog(object):

    def __init__(self):
<<<<<<< HEAD
        ##self.__specs = dict()
        self.__specs = OrderedDict()

    def __str__(self):
        a = '{'
        a = a + PrintDict( self.__specs )
        a = a + '}'
        return a
=======
        '''
        Create a new catalog for storing specifications
        '''
        self.__specs = dict()
        self.__parent_types = dict()
        self.__hierarchy = dict()
>>>>>>> c26c295b

    @docval({'name': 'obj_type', 'type': (str, type), 'doc': 'a class name or type object'},
            {'name': 'spec', 'type': BaseStorageSpec, 'doc': 'a Spec object'})
    def register_spec(self, **kwargs):
        '''
        Associate a specified object type with an HDF5 specification
        '''
        obj_type, spec = getargs('obj_type', 'spec', kwargs)
        type_name = obj_type.__name__ if isinstance(obj_type, type) else obj_type
        if type_name in self.__specs:
            raise ValueError("'%s' - cannot overwrite existing specification" % type_name)
        self.__specs[type_name] = spec
        ndt = spec.neurodata_type
        ndt_def = spec.neurodata_type_def
        if ndt_def != ndt:
            self.__parent_types[ndt_def] = ndt

    @docval({'name': 'obj_type', 'type': (str, type), 'doc': 'a class name or type object'},
            returns="the specification for writing the given object type to HDF5 ", rtype='Spec')
    def get_spec(self, **kwargs):
        '''
        Get the Spec object for the given type
        '''
        obj_type = getargs('obj_type', kwargs)
        type_name = obj_type.__name__ if isinstance(obj_type, type) else obj_type
        return self.__specs.get(type_name, None)

    def get_registered_types(self):
        '''
        Return all registered specifications
        '''
        return tuple(self.__specs.keys())

    @docval({'name': 'spec', 'type': BaseStorageSpec, 'doc': 'the Spec object to register'})
    def auto_register(self, **kwargs):
        '''
        Register this specification and all sub-specification using neurodata_type as object type name
        '''
        spec = getargs('spec', kwargs)
        ndt = spec.neurodata_type_def
        if ndt is not None:
            self.register_spec(ndt, spec)
        for dataset_spec in spec.datasets:
            dset_ndt = dataset_spec.neurodata_type_def
            if dset_ndt is not None:
                self.register_spec(dset_ndt, dataset_spec)
        for group_spec in spec.groups:
            self.auto_register(group_spec)

    @docval({'name': 'neurodata_type', 'type': (str, type), 'doc': 'the neurodata_type to get the hierarchy of'})
    def get_hierarchy(self, **kwargs):
        ''' Get the extension hierarchy for the given neurodata_type '''
        neurodata_type = getargs('neurodata_type', kwargs)
        if isinstance(neurodata_type, type):
            neurodata_type = neurodata_type.__name__
        ret = self.__hierarchy.get(neurodata_type)
        if ret is None:
            hierarchy = list()
            parent = neurodata_type
            while parent is not None:
                hierarchy.append(parent)
                parent = self.__parent_types.get(parent)
            # store computed hierarchy for later
            tmp_hier = tuple(hierarchy)
            ret = tmp_hier
            while len(tmp_hier) > 0:
                self.__hierarchy[tmp_hier[0]] = tmp_hier
                tmp_hier = tmp_hier[1:]
        return ret

    def __copy__(self):
        ret = SpecCatalog()
        ret.__specs = copy.copy(spec)
        return ret

    def __deepcopy__(self):
        ret = SpecCatalog()
        ret.__specs = copy.deepcopy(spec)
        return ret<|MERGE_RESOLUTION|>--- conflicted
+++ resolved
@@ -1,4 +1,3 @@
-from collections import OrderedDict
 import abc
 from copy import deepcopy
 from pynwb.core import docval, getargs, popargs, get_docval
@@ -13,25 +12,9 @@
     'one_or_many': ONE_OR_MANY
 }
 
-<<<<<<< HEAD
-CountNum = 0
-
-def PrintDict( dict ):
-    a = '[{'
-    for k, v in dict.items():
-        #a = a + "'" + str(k) + "': [ **%s** " % (type(v)) + str(v) + "], "
-        a = a + "'" + str(k) + "': [" + str(v) + "], "
-    a = a + '}],'
-    return a
-
-class Spec(OrderedDict, metaclass=abc.ABCMeta):
-    """ A base specification class
-    """
-=======
 class Spec(dict, metaclass=abc.ABCMeta):
     ''' A base specification class
     '''
->>>>>>> c26c295b
 
     @docval({'name': 'doc', 'type': str, 'doc': 'a description about what this specification represents'},
             {'name': 'name', 'type': str, 'doc': 'The name of this attribute', 'default': None},
@@ -39,7 +22,6 @@
             {'name': 'parent', 'type': 'Spec', 'doc': 'the parent of this spec', 'default': None})
     def __init__(self, **kwargs):
         name, doc, required, parent = getargs('name', 'doc', 'required', 'parent', kwargs)
-        super(Spec, self).__init__()
         if name is not None:
             self['name'] = name
         if doc is not None:
@@ -48,23 +30,10 @@
             self['required'] = required
         self._parent = parent
 
-<<<<<<< HEAD
-    def __str__(self):
-        a = ""
-        a = a + "'name': '%s'," % ( self.name )
-        a = a + "'doc': '%s'," % ( self['doc'] )
-        a = a + "'required': '%s'," % (self.get('required', True))
-        return a
-
-    @abc.abstractmethod
-    def verify(self):
-        return True
-=======
     @property
     def doc(self):
         ''' Documentation on what this Spec is specifying '''
         return self.get('doc', None)
->>>>>>> c26c295b
 
 #    @abc.abstractmethod
 #    def verify(self):
@@ -119,6 +88,7 @@
     def __eq__(self, other):
         return id(self) == id(other)
 
+
 _attr_args = [
         {'name': 'name', 'type': str, 'doc': 'The name of this attribute'},
         {'name': 'dtype', 'type': str, 'doc': 'The data type of this attribute'},
@@ -144,19 +114,6 @@
         if value is not None:
             self.pop('required', None)
             self['value'] = value
-<<<<<<< HEAD
-
-    def __str__(self):
-        a = super(AttributeSpec, self).__str__()
-        #a = a + "\nAttributeSpec: "
-        a = a + "'type': '%s'," % ( self.dtype )
-        a = a + "'value': '%s'," % ( self.value )
-        return a
-
-    @property
-    def name(self):
-        return self.get('name', None)
-=======
         if dims is not None:
             self['dims'] = dims
             if 'shape' not in self:
@@ -164,7 +121,6 @@
             else:
                 if len(self['dims']) != len(self['shape']):
                     raise ValueError("'dims' and 'shape' must be the same length")
->>>>>>> c26c295b
 
     @property
     def dtype(self):
@@ -181,26 +137,10 @@
         ''' True if this attribute is required, False otherwise. '''
         return self.get('required', None)
 
-<<<<<<< HEAD
-    def verify(self, value):
-        """Verify value (from an object) against this attribute specification
-        """
-        ##err = dict()
-        err = OrderedDict()
-        if any(t.__name__ == self['type'] for t in type(value).__mro__):
-            err['name'] = self['name']
-            err['type'] = 'attribute'
-            err['reason'] = 'incorrect type'
-        if err:
-            return [err]
-        else:
-            return list()
-=======
     @property
     def dims(self):
         ''' The dimensions of this attribute's value '''
         return self.get('dims', None)
->>>>>>> c26c295b
 
     @property
     def shape(self):
@@ -237,16 +177,11 @@
         if name == NAME_WILDCARD and neurodata_type_def is None and neurodata_type is None:
             raise ValueError("Cannot create Group or Dataset spec with wildcard name without specifying 'neurodata_type_def' and/or 'neurodata_type'")
         super().__init__(doc, name=name, parent=parent)
-<<<<<<< HEAD
-        ##self.__attributes = dict()
-        self.__attributes = OrderedDict()
-=======
         self.__attributes = dict()
         if quantity in (ONE_OR_MANY, ZERO_OR_MANY):
             if name != NAME_WILDCARD:
                 raise ValueError(("Cannot give specific name to something that can ",
                                   "exist multiple times: name='%s', quantity='%s'" % (name, quantity)))
->>>>>>> c26c295b
         if quantity != 1:
             self['quantity'] = quantity
         if not linkable:
@@ -259,21 +194,8 @@
         for attribute in attributes:
             self.set_attribute(attribute)
 
-<<<<<<< HEAD
-    def __str__(self):
-        a = super(BaseStorageSpec, self).__str__()
-        #a = a + "\nBaseStorage: , "
-        if self.__attributes:
-            a = a + "'attributes': %s" % ( PrintDict(self.__attributes) )
-        a = a + "'quantity': '%s'," % ( self.quantity )
-        a = a + "'linkable': '%s'," % ( self.linkable )
-        a = a + "'neurodata_type': '%s'," % ( self.neurodata_type )
-        a = a + "'neurodata_type_def': '%s'," % ( self.neurodata_type_def )
-        return a
-=======
     def is_many(self):
         return self.quantity not in (1, ZERO_OR_ONE)
->>>>>>> c26c295b
 
     @property
     def attributes(self):
@@ -393,13 +315,6 @@
         ''' The data type of the attribute '''
         return self.get('dtype', None)
 
-    def __str__(self):
-        a = super(DatasetSpec, self).__str__()
-        #a = a + "\nDatasetSpec: "
-        a = a + "'shape': '%s'," % ( self.get('shape', None) )
-        a = a + "'type': '%s'," % ( self['type'] )
-        return a
-
     @property
     def shape(self):
         ''' The shape of the dataset '''
@@ -435,12 +350,6 @@
         super(LinkSpec, self).__init__(doc, name, **kwargs)
         self['target_type'] = target_type
 
-    def __str__(self):
-        a = super(LinkSpec, self).__str__()
-        #a = a + "\nLinkSpec: "
-        a = a + "'target_type': '%s'," % ( self['target_type'] )
-        return a
-
     @property
     def neurodata_type(self):
         ''' The neurodata type of target specification '''
@@ -471,38 +380,16 @@
     def __init__(self, **kwargs):
         doc, groups, datasets, links = popargs('doc', 'groups', 'datasets', 'links', kwargs)
         super(GroupSpec, self).__init__(doc, **kwargs)
-        ##self.__neurodata_types = dict()
-        self.__neurodata_types = OrderedDict()
-        ##self.__groups = dict()
-        self.__groups = OrderedDict()
+        self.__neurodata_types = dict()
+        self.__groups = dict()
         for group in groups:
             self.set_group(group)
-        ##self.__datasets = dict()
-        self.__datasets = OrderedDict()
+        self.__datasets = dict()
         for dataset in datasets:
             self.set_dataset(dataset)
-        ##self.__links = dict()
-        self.__links = OrderedDict()
+        self.__links = dict()
         for link in links:
             self.set_link(link)
-
-    def __str__(self):
-        global CountNum
-        CountNum = CountNum + 1
-        a = "{"
-        a = a + super(GroupSpec, self).__str__()
-        #a = a + "\n\n'GroupSpec' %s: " % (CountNum)
-        if self.__neurodata_types:
-            a = a + "'neurodata_types': %s" % (PrintDict(self.__neurodata_types))
-        if self.__groups:
-            a = a + "'groups': %s" % (PrintDict(self.__groups))
-        if self.__datasets:
-            a = a + "'datasets': %s" % (PrintDict(self.__datasets))
-        if self.__links:
-            a = a + "'links': %s" % (PrintDict(self.__links))
-        a = a + "}"
-        CountNum = CountNum - 1
-        return a
 
     def __add_neurodata_type(self, spec):
         if spec.neurodata_type in self.__neurodata_types:
@@ -658,23 +545,12 @@
 class SpecCatalog(object):
 
     def __init__(self):
-<<<<<<< HEAD
-        ##self.__specs = dict()
-        self.__specs = OrderedDict()
-
-    def __str__(self):
-        a = '{'
-        a = a + PrintDict( self.__specs )
-        a = a + '}'
-        return a
-=======
         '''
         Create a new catalog for storing specifications
         '''
         self.__specs = dict()
         self.__parent_types = dict()
         self.__hierarchy = dict()
->>>>>>> c26c295b
 
     @docval({'name': 'obj_type', 'type': (str, type), 'doc': 'a class name or type object'},
             {'name': 'spec', 'type': BaseStorageSpec, 'doc': 'a Spec object'})
