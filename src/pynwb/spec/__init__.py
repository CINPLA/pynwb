--- conflicted
+++ resolved
@@ -1,4 +1,3 @@
-from collections import OrderedDict
 from .spec import NAME_WILDCARD
 
 from .spec import Spec
@@ -10,20 +9,8 @@
 def __get_resources():
     from pkg_resources import resource_filename
     import os
-<<<<<<< HEAD
-    ###ret = dict()
-    ret = OrderedDict()
-    ret['data_dir_path'] = resource_filename(__name__, '../data')
-    type_name_map_path = resource_filename(__name__, '../type_name_map.yaml')
-    ##ret['type_name_map'] = dict()
-    ret['type_name_map'] = OrderedDict()
-    if os.path.exists(type_name_map_path):
-        with open(type_name_map_path, 'r') as stream:
-            ret['type_name_map'] = yaml.safe_load(stream)
-=======
     ret = dict()
     ret['data_dir_path'] = resource_filename(__name__, 'data')
->>>>>>> c26c295b
     return ret
 
 def __build_catalog(data_dir_path):
