from collections import Iterable

from .form.utils import docval, popargs, fmt_docval_args

from . import register_class, CORE_NAMESPACE
from .core import NWBContainer, NWBDataInterface


class AImage(NWBContainer):
    """
    """

    __nwbfields__ = ('data',
                     'bits_per_pixel',
                     'dimension',
                     'format',
                     'field_of_view',
                     'focal_depth')

    @docval({'name': 'name', 'type': str, 'doc': 'the name of this axis map'},
            {'name': 'data', 'type': Iterable, 'doc': 'Data field.'},
            {'name': 'bits_per_pixel', 'type': int,
             'doc': 'Number of bits used to represent each value. This is necessary to determine maximum \
             (white) pixel value.'},
            {'name': 'dimension', 'type': Iterable, 'doc': 'Number of rows and columns in the image.'},
            {'name': 'format', 'type': Iterable, 'doc': 'Format of image. Right now only "raw" supported.'},
            {'name': 'field_of_view', 'type': Iterable, 'doc': 'Size of viewing area, in meters.'},
            {'name': 'focal_depth', 'type': float, 'doc': 'Focal depth offset, in meters.'})
    def __init__(self, **kwargs):
        data, bits_per_pixel, dimension, format, field_of_view = popargs(
            'data', 'bits_per_pixel', 'dimension', 'format', 'field_of_view', kwargs)
        pargs, pkwargs = fmt_docval_args(super(AImage, self).__init__, kwargs)
        super(AImage, self).__init__(*pargs, **pkwargs)
        self.data = data
        self.bits_per_pixel = bits_per_pixel
        self.dimension = format
        self.field_of_view = field_of_view


class AxisMap(NWBContainer):
    """
    """

    __nwbfields__ = ('data',
                     'field_of_view',
                     'unit',
                     'dimension')

    @docval({'name': 'name', 'type': str, 'doc': 'the name of this axis map'},
<<<<<<< HEAD
            {'name': 'source', 'type': str, 'doc': 'the source of the data'},
            {'name': 'data', 'type': Iterable, 'doc': 'data field.', 'shape': (None, None)},
            {'name': 'field_of_view', 'type': Iterable, 'shape': (None, ), 'doc': 'Size of viewing area, in meters.'},
=======
            {'name': 'data', 'type': Iterable, 'doc': 'data field.'},
            {'name': 'field_of_view', 'type': Iterable, 'doc': 'Size of viewing area, in meters.'},
>>>>>>> b783df53
            {'name': 'unit', 'type': str, 'doc': 'Unit that axis data is stored in (e.g., degrees)'},
            {'name': 'dimension', 'type': Iterable, 'shape': (None, ),
             'doc': 'Number of rows and columns in the image'})
    def __init__(self, **kwargs):
        data, field_of_view, unit, dimension = popargs('data', 'field_of_view', 'unit', 'dimension', kwargs)
        pargs, pkwargs = fmt_docval_args(super(AxisMap, self).__init__, kwargs)
        super(AxisMap, self).__init__(*pargs, **pkwargs)
        self.data = data
        self.field_of_view = field_of_view
        self.unit = unit
        self.dimension = dimension


@register_class('ImagingRetinotopy', CORE_NAMESPACE)
class ImagingRetinotopy(NWBDataInterface):
    """
    Intrinsic signal optical imaging or widefield imaging for measuring retinotopy. Stores orthogonal
    maps (e.g., altitude/azimuth; radius/theta) of responses to specific stimuli and a combined
    polarity map from which to identify visual areas.
    Note: for data consistency, all images and arrays are stored in the format [row][column] and
    [row, col], which equates to [y][x]. Field of view and dimension arrays may appear backward
    (i.e., y before x).
    """

    __nwbfields__ = ('sign_map',
                     'axis_1_phase_map',
                     'axis_1_power_map',
                     'axis_2_phase_map',
                     'axis_2_power_map',
                     'axis_descriptions',
                     'focal_depth_image',
                     'vasculature_image',)

    _help = "Intrinsic signal optical imaging or Widefield imaging for measuring retinotopy."

    @docval({'name': 'sign_map', 'type': AxisMap,
             'doc': 'Sine of the angle between the direction of the gradient in axis_1 and axis_2.'},
            {'name': 'axis_1_phase_map', 'type': AxisMap,
             'doc': 'Phase response to stimulus on the first measured axis.'},
            {'name': 'axis_1_power_map', 'type': AxisMap,
             'doc': 'Power response on the first measured axis. Response is scaled so 0.0 is no power in \
             the response and 1.0 is maximum relative power.'},
            {'name': 'axis_2_phase_map', 'type': AxisMap,
             'doc': 'Phase response to stimulus on the second measured axis.'},
            {'name': 'axis_2_power_map', 'type': AxisMap,
             'doc': 'Power response on the second measured axis. Response is scaled so 0.0 is no \
             power in the response and 1.0 is maximum relative power.'},
            {'name': 'axis_descriptions', 'type': Iterable,
             'doc': 'Two-element array describing the contents of the two response axis fields. \
             Description should be something like ["altitude", "azimuth"] or ["radius", "theta"].'},
            {'name': 'focal_depth_image', 'type': AImage,
             'doc': 'Gray-scale image taken with same settings/parameters (e.g., focal depth, wavelength) \
             as data collection. Array format: [rows][columns].'},
            {'name': 'vasculature_image', 'type': AImage,
             'doc': 'Gray-scale anatomical image of cortical surface. Array structure: [rows][columns].'},
            {'name': 'name', 'type': str, 'doc': 'the name of this container', 'default': 'ImagingRetinotopy'})
    def __init__(self, **kwargs):
        axis_1_phase_map, axis_1_power_map, axis_2_phase_map, axis_2_power_map, axis_descriptions, \
            focal_depth_image, sign_map, vasculature_image = popargs(
                'axis_1_phase_map', 'axis_1_power_map', 'axis_2_phase_map', 'axis_2_power_map',
                'axis_descriptions', 'focal_depth_image', 'sign_map', 'vasculature_image', kwargs)
        pargs, pkwargs = fmt_docval_args(super(ImagingRetinotopy, self).__init__, kwargs)
        super(ImagingRetinotopy, self).__init__(*pargs, **pkwargs)
        self.axis_1_phase_map = axis_1_phase_map
        self.axis_1_power_map = axis_1_power_map
        self.axis_2_phase_map = axis_2_phase_map
        self.axis_2_power_map = axis_2_power_map
        self.axis_descriptions = axis_descriptions
        self.focal_depth_image = focal_depth_image
        self.sign_map = sign_map
        self.vasculature_image = vasculature_image<|MERGE_RESOLUTION|>--- conflicted
+++ resolved
@@ -47,14 +47,8 @@
                      'dimension')
 
     @docval({'name': 'name', 'type': str, 'doc': 'the name of this axis map'},
-<<<<<<< HEAD
-            {'name': 'source', 'type': str, 'doc': 'the source of the data'},
-            {'name': 'data', 'type': Iterable, 'doc': 'data field.', 'shape': (None, None)},
-            {'name': 'field_of_view', 'type': Iterable, 'shape': (None, ), 'doc': 'Size of viewing area, in meters.'},
-=======
-            {'name': 'data', 'type': Iterable, 'doc': 'data field.'},
+            {'name': 'data', 'type': Iterable, 'shape': (None, None), 'doc': 'data field.'},
             {'name': 'field_of_view', 'type': Iterable, 'doc': 'Size of viewing area, in meters.'},
->>>>>>> b783df53
             {'name': 'unit', 'type': str, 'doc': 'Unit that axis data is stored in (e.g., degrees)'},
             {'name': 'dimension', 'type': Iterable, 'shape': (None, ),
              'doc': 'Number of rows and columns in the image'})
