import numpy as np
from collections import Iterable

from .form.utils import docval, getargs, popargs, call_docval_func
from .form.data_utils import DataChunkIterator, assertEqualShape

from . import register_class, CORE_NAMESPACE
from .base import TimeSeries, _default_resolution, _default_conversion
from .core import NWBContainer, NWBDataInterface, MultiContainerInterface, DynamicTableRegion
from .device import Device
from .misc import DecompositionSeries


@register_class('ElectrodeGroup', CORE_NAMESPACE)
class ElectrodeGroup(NWBContainer):
    """
    """

    __nwbfields__ = ('name',
                     'description',
                     'location',
                     'device',
<<<<<<< HEAD
                     {'name': 'electrical_series', 'doc': 'doc', 'child': False})
=======
                     {'name': 'spike_event_series',
                      'doc': 'the SpikeEventSeries that holds the recorded spike snippets for this electrode group',
                      'child': False,
                      'type': 'SpikeEventSeries'})
>>>>>>> 7bb375bd

    @docval({'name': 'name', 'type': str, 'doc': 'the name of this electrode'},
            {'name': 'description', 'type': str, 'doc': 'description of this electrode group'},
            {'name': 'location', 'type': str, 'doc': 'description of location of this electrode group'},
            {'name': 'device', 'type': Device, 'doc': 'the device that was used to record from this electrode group'},
            {'name': 'electrical_series', 'type': 'SpikeEventSeries',
             'doc': 'SpikeEventSeries recorded from this group', 'default': None},
            {'name': 'parent', 'type': 'NWBContainer',
             'doc': 'The parent NWBContainer for this NWBContainer', 'default': None})
    def __init__(self, **kwargs):
        call_docval_func(super(ElectrodeGroup, self).__init__, kwargs)
        description, location, device, electrical_series = popargs("description", "location", "device",
                                                                   "electrical_series", kwargs)
        self.description = description
        self.location = location
        self.device = device
        self.electrical_series = electrical_series


_et_docval = [
    {'name': 'id', 'type': int, 'doc': 'a unique identifier for the electrode'},
    {'name': 'x', 'type': float, 'doc': 'the x coordinate of the position'},
    {'name': 'y', 'type': float, 'doc': 'the y coordinate of the position'},
    {'name': 'z', 'type': float, 'doc': 'the z coordinate of the position'},
    {'name': 'imp', 'type': float, 'doc': 'the impedance of the electrode'},
    {'name': 'location', 'type': str, 'doc': 'the location of electrode within the subject e.g. brain region'},
    {'name': 'filtering', 'type': str, 'doc': 'description of hardware filtering'},
    {'name': 'description', 'type': str, 'doc': 'a brief description of what this electrode is'},
    {'name': 'group', 'type': ElectrodeGroup, 'doc': 'the ElectrodeGroup object to add to this NWBFile'},
    {'name': 'group_name', 'type': str, 'doc': 'the ElectrodeGroup object to add to this NWBFile', 'default': None}
]


@register_class('ElectricalSeries', CORE_NAMESPACE)
class ElectricalSeries(TimeSeries):
    """
    Stores acquired voltage data from extracellular recordings. The data field of an ElectricalSeries
    is an int or float array storing data in Volts. TimeSeries::data array structure: [num times] [num
    channels] (or [num_times] for single electrode).
    """

    __nwbfields__ = ({'name': 'electrodes', 'required_name': 'electrodes',
                      'doc': 'the electrodes that generated this electrical series', 'child': True},)

    __help = "Stores acquired voltage data from extracellular recordings."

    @docval({'name': 'name', 'type': str, 'doc': 'The name of this TimeSeries dataset'},
            {'name': 'data', 'type': ('array_data', 'data', TimeSeries),
             'shape': ((None, ), (None, None), (None, None, None)),
             'doc': 'The data this TimeSeries dataset stores. Can also store binary data e.g. image frames'},

            {'name': 'electrodes', 'type': DynamicTableRegion,
             'doc': 'the table region corresponding to the electrodes from which this series was recorded'},
            {'name': 'resolution', 'type': float,
             'doc': 'The smallest meaningful difference (in specified unit) between values in data',
             'default': _default_resolution},
            {'name': 'conversion', 'type': float,
             'doc': 'Scalar to multiply each element by to convert to volts', 'default': _default_conversion},

            {'name': 'timestamps', 'type': ('array_data', 'data', TimeSeries),
             'doc': 'Timestamps for samples stored in data', 'default': None},
            {'name': 'starting_time', 'type': float, 'doc': 'The timestamp of the first sample', 'default': None},
            {'name': 'rate', 'type': float, 'doc': 'Sampling rate in Hz', 'default': None},

            {'name': 'comments', 'type': str,
             'doc': 'Human-readable comments about this TimeSeries dataset', 'default': 'no comments'},
            {'name': 'description', 'type': str,
             'doc': 'Description of this TimeSeries dataset', 'default': 'no description'},
            {'name': 'control', 'type': Iterable,
             'doc': 'Numerical labels that apply to each element in data', 'default': None},
            {'name': 'control_description', 'type': Iterable,
             'doc': 'Description of each control value', 'default': None},
            {'name': 'parent', 'type': 'NWBContainer',
             'doc': 'The parent NWBContainer for this NWBContainer', 'default': None})
    def __init__(self, **kwargs):
        name, electrodes, data = popargs('name', 'electrodes', 'data', kwargs)
        super(ElectricalSeries, self).__init__(name, data, 'volt', **kwargs)
        self.electrodes = electrodes


@register_class('SpikeEventSeries', CORE_NAMESPACE)
class SpikeEventSeries(ElectricalSeries):
    """
    Stores "snapshots" of spike events (i.e., threshold crossings) in data. This may also be raw data,
    as reported by ephys hardware. If so, the TimeSeries::description field should describing how
    events were detected. All SpikeEventSeries should reside in a module (under EventWaveform
    interface) even if the spikes were reported and stored by hardware. All events span the same
    recording channels and store snapshots of equal duration. TimeSeries::data array structure:
    [num events] [num channels] [num samples] (or [num events] [num samples] for single
    electrode).
    """

    __nwbfields__ = ()

    __help = "Snapshots of spike events from data."

    @docval({'name': 'name', 'type': str, 'doc': 'The name of this TimeSeries dataset'},
            {'name': 'data', 'type': ('array_data', 'data', TimeSeries),
             'doc': 'The data this TimeSeries dataset stores. Can also store binary data e.g. image frames'},
            {'name': 'timestamps', 'type': ('array_data', 'data', TimeSeries),
             'doc': 'Timestamps for samples stored in data'},
            {'name': 'electrodes', 'type': DynamicTableRegion,
             'doc': 'the table region corresponding to the electrodes from which this series was recorded'},
            {'name': 'resolution', 'type': float,
             'doc': 'The smallest meaningful difference (in specified unit) between values in data',
             'default': _default_resolution},
            {'name': 'conversion', 'type': float,
             'doc': 'Scalar to multiply each element by to convert to volts', 'default': _default_conversion},
            {'name': 'comments', 'type': str,
             'doc': 'Human-readable comments about this TimeSeries dataset', 'default': 'no comments'},
            {'name': 'description', 'type': str,
             'doc': 'Description of this TimeSeries dataset', 'default': 'no description'},
            {'name': 'control', 'type': Iterable,
             'doc': 'Numerical labels that apply to each element in data', 'default': None},
            {'name': 'control_description', 'type': Iterable,
             'doc': 'Description of each control value', 'default': None},
            {'name': 'parent', 'type': 'NWBContainer',
             'doc': 'The parent NWBContainer for this NWBContainer', 'default': None})
    def __init__(self, **kwargs):
        name, data, electrodes = popargs('name', 'data', 'electrodes', kwargs)
        timestamps = getargs('timestamps', kwargs)
        if not (isinstance(data, TimeSeries) and isinstance(timestamps, TimeSeries)):
            if not (isinstance(data, DataChunkIterator) and isinstance(timestamps, DataChunkIterator)):
                if len(data) != len(timestamps):
                    raise Exception('Must provide the same number of timestamps and spike events')
            else:
                # TODO: add check when we have DataChunkIterators
                pass
        super(SpikeEventSeries, self).__init__(name, data, electrodes, **kwargs)


@register_class('EventDetection', CORE_NAMESPACE)
class EventDetection(NWBDataInterface):
    """
    Detected spike events from voltage trace(s).
    """

    __nwbfields__ = ('detection_method',
                     'source_electricalseries',
                     'source_idx',
                     'times')

    _help_statement = ("Description of how events were detected, such as voltage "
                       "threshold, or dV/dT threshold, as well as relevant values.")

    @docval({'name': 'detection_method', 'type': str,
             'doc': 'Description of how events were detected, such as voltage threshold, or dV/dT threshold, \
             as well as relevant values.'},
            {'name': 'source_electricalseries', 'type': ElectricalSeries, 'doc': 'The source electrophysiology data'},
            {'name': 'source_idx', 'type': ('array_data', 'data'),
             'doc': 'Indices (zero-based) into source ElectricalSeries::data array corresponding \
             to time of event. Module description should define what is meant by time of event \
             (e.g., .25msec before action potential peak, zero-crossing time, etc). \
             The index points to each event from the raw data'},
            {'name': 'times', 'type': ('array_data', 'data'), 'doc': 'Timestamps of events, in Seconds'},
            {'name': 'name', 'type': str, 'doc': 'the name of this container', 'default': 'EventDetection'})
    def __init__(self, **kwargs):
        detection_method, source_electricalseries, source_idx, times = popargs(
            'detection_method', 'source_electricalseries', 'source_idx', 'times', kwargs)
        super(EventDetection, self).__init__(**kwargs)
        self.detection_method = detection_method
        # do not set parent, since this is a link
        self.source_electricalseries = source_electricalseries
        self.source_idx = source_idx
        self.times = times
        self.unit = 'Seconds'


@register_class('EventWaveform', CORE_NAMESPACE)
class EventWaveform(MultiContainerInterface):
    """
    Spike data for spike events detected in raw data
    stored in this NWBFile, or events detect at acquisition
    """

    __clsconf__ = {
        'attr': 'spike_event_series',
        'type': SpikeEventSeries,
        'add': 'add_spike_event_series',
        'get': 'get_spike_event_series',
        'create': 'create_spike_event_series'
    }

    __help = "Waveform of detected extracellularly recorded spike events"


@register_class('Clustering', CORE_NAMESPACE)
class Clustering(NWBDataInterface):
    """
    DEPRECATED in favor of :py:meth:`~pynwb.misc.Units`.
    Specifies cluster event times and cluster metric for maximum ratio of
    waveform peak to RMS on any channel in cluster.
    """

    __nwbfields__ = (
        'description',
        'num',
        'peak_over_rms',
        'times'
    )

    __help = ("[DEPRECATED] Clustered spike data, whether from automatic clustering "
              "tools (eg, klustakwik) or as a result of manual sorting.")

    @docval({'name': 'description', 'type': str,
             'doc': 'Description of clusters or clustering, (e.g. cluster 0 is noise, \
             clusters curated using Klusters, etc).'},
            {'name': 'num', 'type': ('array_data', 'data'), 'doc': 'Cluster number of each event.', 'shape': (None, )},
            {'name': 'peak_over_rms', 'type': Iterable, 'shape': (None, ),
             'doc': 'Maximum ratio of waveform peak to RMS on any channel in the cluster\
             (provides a basic clustering metric).'},
            {'name': 'times', 'type': ('array_data', 'data'), 'doc': 'Times of clustered events, in seconds.',
             'shape': (None,)},
            {'name': 'name', 'type': str, 'doc': 'the name of this container', 'default': 'Clustering'})
    def __init__(self, **kwargs):
        import warnings
        warnings.warn("use pynwb.misc.Units or NWBFile.units instead", DeprecationWarning)
        description, num, peak_over_rms, times = popargs(
            'description', 'num', 'peak_over_rms', 'times', kwargs)
        super(Clustering, self).__init__(**kwargs)
        self.description = description
        self.num = num
        self.peak_over_rms = list(peak_over_rms)
        self.times = times


@register_class('ClusterWaveforms', CORE_NAMESPACE)
class ClusterWaveforms(NWBDataInterface):
    """
    DEPRECATED. `ClusterWaveforms` was deprecated in Oct 27, 2018 and will be removed in a future release.
    Please use the `Units` table to store waveform mean and standard deviation
    e.g. `NWBFile.units.add_unit(..., waveform_mean=..., waveform_sd=...)`


    Describe cluster waveforms by mean and standard deviation for at each sample.
    """

    __nwbfields__ = ('clustering_interface',
                     'waveform_filtering',
                     'waveform_mean',
                     'waveform_sd')

    __help = ("[DEPRECATED] Mean waveform shape of clusters. Waveforms should be "
              "high-pass filtered (ie, not the same bandpass filter "
              "used waveform analysis and clustering)")

    @docval({'name': 'clustering_interface', 'type': Clustering,
             'doc': 'the clustered spike data used as input for computing waveforms'},
            {'name': 'waveform_filtering', 'type': str,
             'doc': 'filter applied to data before calculating mean and standard deviation'},
            {'name': 'waveform_mean', 'type': Iterable, 'shape': (None, None),
             'doc': 'the mean waveform for each cluster'},
            {'name': 'waveform_sd', 'type': Iterable, 'shape': (None, None),
            'doc': 'the standard deviations of waveforms for each cluster'},
            {'name': 'name', 'type': str, 'doc': 'the name of this container', 'default': 'ClusterWaveforms'})
    def __init__(self, **kwargs):
        import warnings
        warnings.warn("use pynwb.misc.Units or NWBFile.units instead", DeprecationWarning)
        clustering_interface, waveform_filtering, waveform_mean, waveform_sd = popargs(
            'clustering_interface', 'waveform_filtering', 'waveform_mean', 'waveform_sd', kwargs)
        super(ClusterWaveforms, self).__init__(**kwargs)
        self.clustering_interface = clustering_interface
        self.waveform_filtering = waveform_filtering
        self.waveform_mean = waveform_mean
        self.waveform_sd = waveform_sd


@register_class('LFP', CORE_NAMESPACE)
class LFP(MultiContainerInterface):
    """
    LFP data from one or more channels. The electrode map in each published ElectricalSeries will
    identify which channels are providing LFP data. Filter properties should be noted in the
    ElectricalSeries description or comments field.
    """

    __clsconf__ = [
        {'attr': 'electrical_series',
         'type': ElectricalSeries,
         'add': 'add_electrical_series',
         'get': 'get_electrical_series',
         'create': 'create_electrical_series'},

        {'attr': 'decomposition_series',
         'type': DecompositionSeries,
         'add': 'add_decomposition_series',
         'get': 'get_decomposition_series',
         'create': 'create_decomposition_series'}]

    __help = ("LFP data from one or more channels. Filter properties "
              "should be noted in the ElectricalSeries")


@register_class('FilteredEphys', CORE_NAMESPACE)
class FilteredEphys(MultiContainerInterface):
    """
    Ephys data from one or more channels that has been subjected to filtering. Examples of filtered
    data include Theta and Gamma (LFP has its own interface). FilteredEphys modules publish an
    ElectricalSeries for each filtered channel or set of channels. The name of each ElectricalSeries is
    arbitrary but should be informative. The source of the filtered data, whether this is from analysis
    of another time series or as acquired by hardware, should be noted in each's
    TimeSeries::description field. There is no assumed 1::1 correspondence between filtered ephys
    signals and electrodes, as a single signal can apply to many nearby electrodes, and one
    electrode may have different filtered (e.g., theta and/or gamma) signals represented.
    """

    __help = ("Ephys data from one or more channels that is subjected to filtering, such as "
              "for gamma or theta oscillations (LFP has its own interface). Filter properties should "
              "be noted in the ElectricalSeries")

    __clsconf__ = {
        'attr': 'electrical_series',
        'type': ElectricalSeries,
        'add': 'add_electrical_series',
        'get': 'get_electrical_series',
        'create': 'create_electrical_series'
    }


@register_class('FeatureExtraction', CORE_NAMESPACE)
class FeatureExtraction(NWBDataInterface):
    """
    Features, such as PC1 and PC2, that are extracted from signals stored in a SpikeEvent
    TimeSeries or other source.
    """

    __nwbfields__ = ('description',
                     {'name': 'electrodes', 'child': True},
                     'times',
                     'features')

    __help = "Container for salient features of detected events"

    @docval({'name': 'electrodes', 'type': DynamicTableRegion,
             'doc': 'the table region corresponding to the electrodes from which this series was recorded'},
            {'name': 'description', 'type': (list, tuple, np.ndarray, DataChunkIterator),
             'doc': 'A description for each feature extracted', 'shape': (None, )},
            {'name': 'times', 'type': ('array_data', 'data'), 'shape': (None, ),
             'doc': 'The times of events that features correspond to'},
            {'name': 'features', 'type': ('array_data', 'data'), 'shape': (None, None, None),
             'doc': 'Features for each channel'},
            {'name': 'name', 'type': str, 'doc': 'the name of this container', 'default': 'FeatureExtraction'})
    def __init__(self, **kwargs):
        # get the inputs
        electrodes, description, times, features = popargs(
            'electrodes', 'description', 'times', 'features', kwargs)

        # Validate the shape of the inputs
        # Validate event times compared to features
        shape_validators = []
        shape_validators.append(assertEqualShape(data1=features,
                                                 data2=times,
                                                 axes1=0,
                                                 axes2=0,
                                                 name1='feature_shape',
                                                 name2='times',
                                                 ignore_undetermined=True))
        # Validate electrodes compared to features
        shape_validators.append(assertEqualShape(data1=features,
                                                 data2=electrodes,
                                                 axes1=1,
                                                 axes2=0,
                                                 name1='feature_shape',
                                                 name2='electrodes',
                                                 ignore_undetermined=True))
        # Valided description compared to features
        shape_validators.append(assertEqualShape(data1=features,
                                                 data2=description,
                                                 axes1=2,
                                                 axes2=0,
                                                 name1='feature_shape',
                                                 name2='description',
                                                 ignore_undetermined=True))
        # Raise an error if any of the shapes do not match
        raise_error = False
        error_msg = ""
        for sv in shape_validators:
            raise_error |= not sv.result
            if not sv.result:
                error_msg += sv.message + "\n"
        if raise_error:
            raise ValueError(error_msg)

        # Initialize the object
        super(FeatureExtraction, self).__init__(**kwargs)
        self.electrodes = electrodes
        self.description = description
        self.times = list(times)
        self.features = features<|MERGE_RESOLUTION|>--- conflicted
+++ resolved
@@ -20,21 +20,17 @@
                      'description',
                      'location',
                      'device',
-<<<<<<< HEAD
-                     {'name': 'electrical_series', 'doc': 'doc', 'child': False})
-=======
                      {'name': 'spike_event_series',
-                      'doc': 'the SpikeEventSeries that holds the recorded spike snippets for this electrode group',
+                      'doc': 'the ElectricalSeries that holds the recorded spike snippets for this electrode group',
                       'child': False,
-                      'type': 'SpikeEventSeries'})
->>>>>>> 7bb375bd
+                      'type': 'ElectricalSeries'})
 
     @docval({'name': 'name', 'type': str, 'doc': 'the name of this electrode'},
             {'name': 'description', 'type': str, 'doc': 'description of this electrode group'},
             {'name': 'location', 'type': str, 'doc': 'description of location of this electrode group'},
             {'name': 'device', 'type': Device, 'doc': 'the device that was used to record from this electrode group'},
-            {'name': 'electrical_series', 'type': 'SpikeEventSeries',
-             'doc': 'SpikeEventSeries recorded from this group', 'default': None},
+            {'name': 'electrical_series', 'type': 'ElectricalSeries',
+             'doc': 'ElectricalSeries recorded from this group', 'default': None},
             {'name': 'parent', 'type': 'NWBContainer',
              'doc': 'The parent NWBContainer for this NWBContainer', 'default': None})
     def __init__(self, **kwargs):
