--- conflicted
+++ resolved
@@ -216,12 +216,8 @@
         self.peak_over_rms = list(peak_over_rms)
         self.times = times
 
-<<<<<<< HEAD
 @register_class('ClusterWaveform', CORE_NAMESPACE)
 class ClusterWaveform(Interface):
-=======
-class ClusterWaveforms(Interface):
->>>>>>> 5c2da42a
     """
     Describe cluster waveforms by mean and standard deviation for at each sample.
     """
